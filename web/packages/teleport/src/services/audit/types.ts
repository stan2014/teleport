/**
 * Teleport
 * Copyright (C) 2023  Gravitational, Inc.
 *
 * This program is free software: you can redistribute it and/or modify
 * it under the terms of the GNU Affero General Public License as published by
 * the Free Software Foundation, either version 3 of the License, or
 * (at your option) any later version.
 *
 * This program is distributed in the hope that it will be useful,
 * but WITHOUT ANY WARRANTY; without even the implied warranty of
 * MERCHANTABILITY or FITNESS FOR A PARTICULAR PURPOSE.  See the
 * GNU Affero General Public License for more details.
 *
 * You should have received a copy of the GNU Affero General Public License
 * along with this program.  If not, see <http://www.gnu.org/licenses/>.
 */

// eventGroupTypes contains a map of events that were grouped under the same
// event type but have different event codes. This is used to filter out duplicate
// event types when listing event filters and provide modified description of event.
export const eventGroupTypes = {
  'db.session.start': 'Database Session Start',
  exec: 'Command Execution',
  port: 'Port Forwarding',
  scp: 'SCP',
  sftp: 'SFTP',
  subsystem: 'Subsystem Request',
  'user.login': 'User Logins',
  'spiffe.svid.issued': 'SPIFFE SVID Issuance',
};

/**
 * eventCodes is a map of event codes.
 *
 * After defining an event code:
 *  1: Define fields from JSON response in `RawEvents` object (in this file)
 *  2: Define formatter in `makeEvent.ts` file which defines *events types and
 *     defines short and long event definitions
 *  * Some events can have same event "type" but have unique "code".
 *    These duplicated event types needs to be defined in `eventGroupTypes` object
 *  3: Define icons for events under `EventTypeCell.tsx` file
 *  4: Add an actual JSON event to the fixtures file in `src/Audit/fixtures/index.ts`.
 *  5: Check fixture is rendered in storybook, then update snapshot for `Audit.story.test.tsx`
 */
export const eventCodes = {
  ACCESS_REQUEST_CREATED: 'T5000I',
  ACCESS_REQUEST_REVIEWED: 'T5002I',
  ACCESS_REQUEST_UPDATED: 'T5001I',
  ACCESS_REQUEST_DELETED: 'T5003I',
  ACCESS_REQUEST_RESOURCE_SEARCH: 'T5004I',
  APP_SESSION_CHUNK: 'T2008I',
  APP_SESSION_START: 'T2007I',
  APP_SESSION_END: 'T2011I',
  APP_SESSION_DYNAMODB_REQUEST: 'T2013I',
  APP_CREATED: 'TAP03I',
  APP_UPDATED: 'TAP04I',
  APP_DELETED: 'TAP05I',
  AUTH_ATTEMPT_FAILURE: 'T3007W',
  BILLING_INFORMATION_UPDATE: 'TBL03I',
  BILLING_CARD_CREATE: 'TBL00I',
  BILLING_CARD_DELETE: 'TBL01I',
  BILLING_CARD_UPDATE: 'TBL02I',
  CLIENT_DISCONNECT: 'T3006I',
  DATABASE_SESSION_ENDED: 'TDB01I',
  DATABASE_SESSION_QUERY: 'TDB02I',
  DATABASE_SESSION_QUERY_FAILURE: 'TDB02W',
  DATABASE_SESSION_STARTED_FAILURE: 'TDB00W',
  DATABASE_SESSION_STARTED: 'TDB00I',
  DATABASE_SESSION_MALFORMED_PACKET: 'TDB06I',
  DATABASE_SESSION_PERMISSIONS_UPDATE: 'TDB07I',
  DATABASE_SESSION_USER_CREATE: 'TDB08I',
  DATABASE_SESSION_USER_CREATE_FAILURE: 'TDB08W',
  DATABASE_SESSION_USER_DEACTIVATE: 'TDB09I',
  DATABASE_SESSION_USER_DEACTIVATE_FAILURE: 'TDB09W',
  DATABASE_CREATED: 'TDB03I',
  DATABASE_UPDATED: 'TDB04I',
  DATABASE_DELETED: 'TDB05I',
  POSTGRES_PARSE: 'TPG00I',
  POSTGRES_BIND: 'TPG01I',
  POSTGRES_EXECUTE: 'TPG02I',
  POSTGRES_CLOSE: 'TPG03I',
  POSTGRES_FUNCTION_CALL: 'TPG04I',
  MYSQL_STATEMENT_PREPARE: 'TMY00I',
  MYSQL_STATEMENT_EXECUTE: 'TMY01I',
  MYSQL_STATEMENT_SEND_LONG_DATA: 'TMY02I',
  MYSQL_STATEMENT_CLOSE: 'TMY03I',
  MYSQL_STATEMENT_RESET: 'TMY04I',
  MYSQL_STATEMENT_FETCH: 'TMY05I',
  MYSQL_STATEMENT_BULK_EXECUTE: 'TMY06I',
  MYSQL_INIT_DB: 'TMY07I',
  MYSQL_CREATE_DB: 'TMY08I',
  MYSQL_DROP_DB: 'TMY09I',
  MYSQL_SHUT_DOWN: 'TMY10I',
  MYSQL_PROCESS_KILL: 'TMY11I',
  MYSQL_DEBUG: 'TMY12I',
  MYSQL_REFRESH: 'TMY13I',
  SQLSERVER_RPC_REQUEST: 'TMS00I',
  CASSANDRA_BATCH_EVENT: 'TCA01I',
  CASSANDRA_PREPARE_EVENT: 'TCA02I',
  CASSANDRA_EXECUTE_EVENT: 'TCA03I',
  CASSANDRA_REGISTER_EVENT: 'TCA04I',
  ELASTICSEARCH_REQUEST: 'TES00I',
  ELASTICSEARCH_REQUEST_FAILURE: 'TES00E',
  OPENSEARCH_REQUEST: 'TOS00I',
  OPENSEARCH_REQUEST_FAILURE: 'TOS00E',
  DYNAMODB_REQUEST: 'TDY01I',
  DYNAMODB_REQUEST_FAILURE: 'TDY01E',
  DESKTOP_SESSION_STARTED: 'TDP00I',
  DESKTOP_SESSION_STARTED_FAILED: 'TDP00W',
  DESKTOP_SESSION_ENDED: 'TDP01I',
  DESKTOP_CLIPBOARD_SEND: 'TDP02I',
  DESKTOP_CLIPBOARD_RECEIVE: 'TDP03I',
  DESKTOP_SHARED_DIRECTORY_START: 'TDP04I',
  DESKTOP_SHARED_DIRECTORY_START_FAILURE: 'TDP04W',
  DESKTOP_SHARED_DIRECTORY_READ: 'TDP05I',
  DESKTOP_SHARED_DIRECTORY_READ_FAILURE: 'TDP05W',
  DESKTOP_SHARED_DIRECTORY_WRITE: 'TDP06I',
  DESKTOP_SHARED_DIRECTORY_WRITE_FAILURE: 'TDP06W',
  DEVICE_CREATE: 'TV001I',
  DEVICE_DELETE: 'TV002I',
  DEVICE_ENROLL_TOKEN_CREATE: 'TV003I',
  DEVICE_ENROLL_TOKEN_SPENT: 'TV004I',
  DEVICE_ENROLL: 'TV005I',
  DEVICE_AUTHENTICATE: 'TV006I',
  DEVICE_UPDATE: 'TV007I',
  DEVICE_WEB_TOKEN_CREATE: 'TV008I',
  DEVICE_AUTHENTICATE_CONFIRM: 'TV009I',
  EXEC_FAILURE: 'T3002E',
  EXEC: 'T3002I',
  GITHUB_CONNECTOR_CREATED: 'T8000I',
  GITHUB_CONNECTOR_DELETED: 'T8001I',
  GITHUB_CONNECTOR_UPDATED: 'T80002I', // extra 0 is intentional
  KUBE_REQUEST: 'T3009I',
  KUBE_CREATED: 'T3010I',
  KUBE_UPDATED: 'T3011I',
  KUBE_DELETED: 'T3012I',
  LOCK_CREATED: 'TLK00I',
  LOCK_DELETED: 'TLK01I',
  MFA_DEVICE_ADD: 'T1006I',
  MFA_DEVICE_DELETE: 'T1007I',
  OIDC_CONNECTOR_CREATED: 'T8100I',
  OIDC_CONNECTOR_DELETED: 'T8101I',
  OIDC_CONNECTOR_UPDATED: 'T8102I',
  PORTFORWARD_FAILURE: 'T3003E',
  PORTFORWARD: 'T3003I',
  RECOVERY_TOKEN_CREATED: 'T6001I',
  PRIVILEGE_TOKEN_CREATED: 'T6002I',
  RECOVERY_CODE_GENERATED: 'T1008I',
  RECOVERY_CODE_USED: 'T1009I',
  RECOVERY_CODE_USED_FAILURE: 'T1009W',
  RESET_PASSWORD_TOKEN_CREATED: 'T6000I',
  ROLE_CREATED: 'T9000I',
  ROLE_DELETED: 'T9001I',
  ROLE_UPDATED: 'T9002I',
  SAML_CONNECTOR_CREATED: 'T8200I',
  SAML_CONNECTOR_DELETED: 'T8201I',
  SAML_CONNECTOR_UPDATED: 'T8202I',
  SCP_DOWNLOAD_FAILURE: 'T3004E',
  SCP_DOWNLOAD: 'T3004I',
  SCP_UPLOAD_FAILURE: 'T3005E',
  SCP_UPLOAD: 'T3005I',
  SCP_DISALLOWED: 'T3010E',
  SFTP_OPEN_FAILURE: 'TS001E',
  SFTP_OPEN: 'TS001I',
  SFTP_CLOSE_FAILURE: 'TS002E',
  SFTP_CLOSE: 'TS002I',
  SFTP_READ_FAILURE: 'TS003E',
  SFTP_READ: 'TS003I',
  SFTP_WRITE_FAILURE: 'TS004E',
  SFTP_WRITE: 'TS004I',
  SFTP_LSTAT_FAILURE: 'TS005E',
  SFTP_LSTAT: 'TS005I',
  SFTP_FSTAT_FAILURE: 'TS006E',
  SFTP_FSTAT: 'TS006I',
  SFTP_SETSTAT_FAILURE: 'TS007E',
  SFTP_SETSTAT: 'TS007I',
  SFTP_FSETSTAT_FAILURE: 'TS008E',
  SFTP_FSETSTAT: 'TS008I',
  SFTP_OPENDIR_FAILURE: 'TS009E',
  SFTP_OPENDIR: 'TS009I',
  SFTP_READDIR_FAILURE: 'TS010E',
  SFTP_READDIR: 'TS010I',
  SFTP_REMOVE_FAILURE: 'TS011E',
  SFTP_REMOVE: 'TS011I',
  SFTP_MKDIR_FAILURE: 'TS012E',
  SFTP_MKDIR: 'TS012I',
  SFTP_RMDIR_FAILURE: 'TS013E',
  SFTP_RMDIR: 'TS013I',
  SFTP_REALPATH_FAILURE: 'TS014E',
  SFTP_REALPATH: 'TS014I',
  SFTP_STAT_FAILURE: 'TS015E',
  SFTP_STAT: 'TS015I',
  SFTP_RENAME_FAILURE: 'TS016E',
  SFTP_RENAME: 'TS016I',
  SFTP_READLINK_FAILURE: 'TS017E',
  SFTP_READLINK: 'TS017I',
  SFTP_SYMLINK_FAILURE: 'TS018E',
  SFTP_SYMLINK: 'TS018I',
  SFTP_LINK: 'TS019I',
  SFTP_LINK_FAILURE: 'TS019E',
  SFTP_DISALLOWED: 'TS020E',
  SESSION_COMMAND: 'T4000I',
  SESSION_DATA: 'T2006I',
  SESSION_DISK: 'T4001I',
  SESSION_END: 'T2004I',
  SESSION_JOIN: 'T2001I',
  SESSION_LEAVE: 'T2003I',
  SESSION_NETWORK: 'T4002I',
  SESSION_PROCESS_EXIT: 'T4003I',
  SESSION_REJECT: 'T1006W',
  SESSION_START: 'T2000I',
  SESSION_UPLOAD: 'T2005I',
  SESSION_CONNECT: 'T2010I',
  SESSION_RECORDING_ACCESS: 'T2012I',
  SSMRUN_FAIL: 'TDS00W',
  SSMRUN_SUCCESS: 'TDS00I',
  SUBSYSTEM_FAILURE: 'T3001E',
  SUBSYSTEM: 'T3001I',
  TERMINAL_RESIZE: 'T2002I',
  TRUSTED_CLUSTER_CREATED: 'T7000I',
  TRUSTED_CLUSTER_DELETED: 'T7001I',
  TRUSTED_CLUSTER_TOKEN_CREATED: 'T7002I',
  PROVISION_TOKEN_CREATED: 'TJT00I',
  UNKNOWN: 'TCC00E',
  USER_CREATED: 'T1002I',
  USER_DELETED: 'T1004I',
  USER_LOCAL_LOGIN: 'T1000I',
  USER_LOCAL_LOGINFAILURE: 'T1000W',
  USER_PASSWORD_CHANGED: 'T1005I',
  USER_SSO_LOGIN: 'T1001I',
  USER_SSO_LOGINFAILURE: 'T1001W',
  USER_SSO_TEST_FLOW_LOGIN: 'T1010I',
  USER_SSO_TEST_FLOW_LOGINFAILURE: 'T1011W',
  USER_HEADLESS_LOGIN_REQUESTED: 'T1012I',
  USER_HEADLESS_LOGIN_APPROVED: 'T1013I',
  USER_HEADLESS_LOGIN_APPROVEDFAILURE: 'T1013W',
  USER_HEADLESS_LOGIN_REJECTED: 'T1014W',
  CREATE_MFA_AUTH_CHALLENGE: 'T1015I',
  VALIDATE_MFA_AUTH_RESPONSE: 'T1016I',
  VALIDATE_MFA_AUTH_RESPONSEFAILURE: 'T1016W',
  USER_UPDATED: 'T1003I',
  X11_FORWARD: 'T3008I',
  X11_FORWARD_FAILURE: 'T3008W',
  CERTIFICATE_CREATED: 'TC000I',
  UPGRADE_WINDOW_UPDATED: 'TUW01I',
  BOT_JOIN: 'TJ001I',
  BOT_JOIN_FAILURE: 'TJ001E',
  INSTANCE_JOIN: 'TJ002I',
  INSTANCE_JOIN_FAILURE: 'TJ002E',
  BOT_CREATED: 'TB001I',
  BOT_UPDATED: 'TB002I',
  BOT_DELETED: 'TB003I',
  LOGIN_RULE_CREATE: 'TLR00I',
  LOGIN_RULE_DELETE: 'TLR01I',
  SAML_IDP_AUTH_ATTEMPT: 'TSI000I',
  SAML_IDP_SERVICE_PROVIDER_CREATE: 'TSI001I',
  SAML_IDP_SERVICE_PROVIDER_CREATE_FAILURE: 'TSI001W',
  SAML_IDP_SERVICE_PROVIDER_UPDATE: 'TSI002I',
  SAML_IDP_SERVICE_PROVIDER_UPDATE_FAILURE: 'TSI002W',
  SAML_IDP_SERVICE_PROVIDER_DELETE: 'TSI003I',
  SAML_IDP_SERVICE_PROVIDER_DELETE_FAILURE: 'TSI003W',
  SAML_IDP_SERVICE_PROVIDER_DELETE_ALL: 'TSI004I',
  SAML_IDP_SERVICE_PROVIDER_DELETE_ALL_FAILURE: 'TSI004W',
  OKTA_GROUPS_UPDATE: 'TOK001I',
  OKTA_APPLICATIONS_UPDATE: 'TOK002I',
  OKTA_SYNC_FAILURE: 'TOK003E',
  OKTA_ASSIGNMENT_PROCESS: 'TOK004I',
  OKTA_ASSIGNMENT_PROCESS_FAILURE: 'TOK004E',
  OKTA_ASSIGNMENT_CLEANUP: 'TOK005I',
  OKTA_ASSIGNMENT_CLEANUP_FAILURE: 'TOK005E',
  OKTA_ACCESS_LIST_SYNC: 'TOK006I',
  OKTA_ACCESS_LIST_SYNC_FAILURE: 'TOK006E',
  OKTA_USER_SYNC: 'TOK007I',
  OKTA_USER_SYNC_FAILURE: 'TOK007E',
  ACCESS_LIST_CREATE: 'TAL001I',
  ACCESS_LIST_CREATE_FAILURE: 'TAL001E',
  ACCESS_LIST_UPDATE: 'TAL002I',
  ACCESS_LIST_UPDATE_FAILURE: 'TAL002E',
  ACCESS_LIST_DELETE: 'TAL003I',
  ACCESS_LIST_DELETE_FAILURE: 'TAL003E',
  ACCESS_LIST_REVIEW: 'TAL004I',
  ACCESS_LIST_REVIEW_FAILURE: 'TAL004E',
  ACCESS_LIST_MEMBER_CREATE: 'TAL005I',
  ACCESS_LIST_MEMBER_CREATE_FAILURE: 'TAL005E',
  ACCESS_LIST_MEMBER_UPDATE: 'TAL006I',
  ACCESS_LIST_MEMBER_UPDATE_FAILURE: 'TAL006E',
  ACCESS_LIST_MEMBER_DELETE: 'TAL007I',
  ACCESS_LIST_MEMBER_DELETE_FAILURE: 'TAL007E',
  ACCESS_LIST_MEMBER_DELETE_ALL_FOR_ACCESS_LIST: 'TAL008I',
  ACCESS_LIST_MEMBER_DELETE_ALL_FOR_ACCESS_LIST_FAILURE: 'TAL008E',
  SECURITY_REPORT_AUDIT_QUERY_RUN: 'SRE001I',
  SECURITY_REPORT_RUN: 'SRE002I',
  EXTERNAL_AUDIT_STORAGE_ENABLE: 'TEA001I',
  EXTERNAL_AUDIT_STORAGE_DISABLE: 'TEA002I',
  SPIFFE_SVID_ISSUED: 'TSPIFFE000I',
  SPIFFE_SVID_ISSUED_FAILURE: 'TSPIFFE000E',
  AUTH_PREFERENCE_UPDATE: 'TCAUTH001I',
  CLUSTER_NETWORKING_CONFIG_UPDATE: 'TCNET002I',
  SESSION_RECORDING_CONFIG_UPDATE: 'TCREC003I',
<<<<<<< HEAD
  SCIM_RESOURCE_PROVISION: 'TSCIM001I',
  SCIM_RESOURCE_PROVISION_FAILURE: 'TSCIM001E',
  SCIM_RESOURCE_UPDATE: 'TSCIM002I',
  SCIM_RESOURCE_UPDATE_FAILURE: 'TSCIM002E',
  SCIM_RESOURCE_DELETE: 'TSCIM003I',
  SCIM_RESOURCE_DELETE_FAILURE: 'TSCIM003E',
=======
  SPANNER_RPC: 'TSPN001I',
  SPANNER_RPC_DENIED: 'TSPN001W',
>>>>>>> 4d3b141a
} as const;

/**
 * Describes all raw event types
 */
export type RawEvents = {
  [eventCodes.ACCESS_REQUEST_CREATED]: RawEventAccess<
    typeof eventCodes.ACCESS_REQUEST_CREATED
  >;
  [eventCodes.ACCESS_REQUEST_UPDATED]: RawEventAccess<
    typeof eventCodes.ACCESS_REQUEST_UPDATED
  >;
  [eventCodes.ACCESS_REQUEST_REVIEWED]: RawEventAccess<
    typeof eventCodes.ACCESS_REQUEST_REVIEWED
  >;
  [eventCodes.ACCESS_REQUEST_DELETED]: RawEventAccess<
    typeof eventCodes.ACCESS_REQUEST_DELETED
  >;
  [eventCodes.ACCESS_REQUEST_RESOURCE_SEARCH]: RawEvent<
    typeof eventCodes.ACCESS_REQUEST_RESOURCE_SEARCH,
    { resource_type: string; search_as_roles: string[] }
  >;
  [eventCodes.AUTH_ATTEMPT_FAILURE]: RawEventAuthFailure<
    typeof eventCodes.AUTH_ATTEMPT_FAILURE
  >;
  [eventCodes.APP_CREATED]: RawEvent<
    typeof eventCodes.APP_CREATED,
    {
      name: string;
    }
  >;
  [eventCodes.APP_UPDATED]: RawEvent<
    typeof eventCodes.APP_UPDATED,
    {
      name: string;
    }
  >;
  [eventCodes.APP_DELETED]: RawEvent<
    typeof eventCodes.APP_DELETED,
    {
      name: string;
    }
  >;
  [eventCodes.CLIENT_DISCONNECT]: RawEvent<
    typeof eventCodes.CLIENT_DISCONNECT,
    { reason: string }
  >;
  [eventCodes.EXEC]: RawEvent<
    typeof eventCodes.EXEC,
    {
      proto: 'kube';
      kubernetes_cluster: string;
    }
  >;
  [eventCodes.EXEC_FAILURE]: RawEvent<
    typeof eventCodes.EXEC_FAILURE,
    { exitError: string }
  >;
  [eventCodes.BILLING_CARD_CREATE]: RawEvent<
    typeof eventCodes.BILLING_CARD_CREATE
  >;
  [eventCodes.BILLING_CARD_DELETE]: RawEvent<
    typeof eventCodes.BILLING_CARD_DELETE
  >;
  [eventCodes.BILLING_CARD_UPDATE]: RawEvent<
    typeof eventCodes.BILLING_CARD_UPDATE
  >;
  [eventCodes.BILLING_INFORMATION_UPDATE]: RawEvent<
    typeof eventCodes.BILLING_INFORMATION_UPDATE
  >;
  [eventCodes.GITHUB_CONNECTOR_CREATED]: RawEventConnector<
    typeof eventCodes.GITHUB_CONNECTOR_CREATED
  >;
  [eventCodes.GITHUB_CONNECTOR_DELETED]: RawEventConnector<
    typeof eventCodes.GITHUB_CONNECTOR_DELETED
  >;
  [eventCodes.GITHUB_CONNECTOR_UPDATED]: RawEventConnector<
    typeof eventCodes.GITHUB_CONNECTOR_UPDATED
  >;
  [eventCodes.OIDC_CONNECTOR_CREATED]: RawEventConnector<
    typeof eventCodes.OIDC_CONNECTOR_CREATED
  >;
  [eventCodes.OIDC_CONNECTOR_DELETED]: RawEventConnector<
    typeof eventCodes.OIDC_CONNECTOR_DELETED
  >;
  [eventCodes.OIDC_CONNECTOR_UPDATED]: RawEventConnector<
    typeof eventCodes.OIDC_CONNECTOR_UPDATED
  >;
  [eventCodes.PORTFORWARD]: RawEvent<typeof eventCodes.PORTFORWARD>;
  [eventCodes.PORTFORWARD_FAILURE]: RawEvent<
    typeof eventCodes.PORTFORWARD_FAILURE,
    {
      error: string;
    }
  >;
  [eventCodes.SAML_CONNECTOR_CREATED]: RawEventConnector<
    typeof eventCodes.SAML_CONNECTOR_CREATED
  >;
  [eventCodes.SAML_CONNECTOR_DELETED]: RawEventConnector<
    typeof eventCodes.SAML_CONNECTOR_DELETED
  >;
  [eventCodes.SAML_CONNECTOR_UPDATED]: RawEventConnector<
    typeof eventCodes.SAML_CONNECTOR_UPDATED
  >;
  [eventCodes.SCP_DOWNLOAD]: RawEvent<
    typeof eventCodes.SCP_DOWNLOAD,
    {
      path: string;
      ['addr_local']: string;
    }
  >;
  [eventCodes.SCP_DOWNLOAD_FAILURE]: RawEvent<
    typeof eventCodes.SCP_DOWNLOAD_FAILURE,
    {
      exitError: string;
    }
  >;
  [eventCodes.SCP_UPLOAD]: RawEvent<
    typeof eventCodes.SCP_UPLOAD,
    {
      path: string;
      ['addr.local']: string;
    }
  >;
  [eventCodes.SCP_UPLOAD_FAILURE]: RawEvent<
    typeof eventCodes.SCP_UPLOAD_FAILURE,
    {
      exitError: string;
    }
  >;
  [eventCodes.SCP_DISALLOWED]: RawEvent<
    typeof eventCodes.SCP_DISALLOWED,
    {
      user: string;
    }
  >;
  [eventCodes.SFTP_OPEN]: RawEventSFTP<typeof eventCodes.SFTP_OPEN>;
  [eventCodes.SFTP_OPEN_FAILURE]: RawEventSFTP<
    typeof eventCodes.SFTP_OPEN_FAILURE
  >;
  [eventCodes.SFTP_CLOSE]: RawEventSFTP<typeof eventCodes.SFTP_CLOSE>;
  [eventCodes.SFTP_CLOSE_FAILURE]: RawEventSFTP<
    typeof eventCodes.SFTP_CLOSE_FAILURE
  >;
  [eventCodes.SFTP_READ]: RawEventSFTP<typeof eventCodes.SFTP_READ>;
  [eventCodes.SFTP_READ_FAILURE]: RawEventSFTP<
    typeof eventCodes.SFTP_READ_FAILURE
  >;
  [eventCodes.SFTP_WRITE]: RawEventSFTP<typeof eventCodes.SFTP_WRITE>;
  [eventCodes.SFTP_WRITE_FAILURE]: RawEventSFTP<
    typeof eventCodes.SFTP_WRITE_FAILURE
  >;
  [eventCodes.SFTP_LSTAT]: RawEventSFTP<typeof eventCodes.SFTP_LSTAT>;
  [eventCodes.SFTP_LSTAT_FAILURE]: RawEventSFTP<
    typeof eventCodes.SFTP_LSTAT_FAILURE
  >;
  [eventCodes.SFTP_FSTAT]: RawEventSFTP<typeof eventCodes.SFTP_FSTAT>;
  [eventCodes.SFTP_FSTAT_FAILURE]: RawEventSFTP<
    typeof eventCodes.SFTP_FSTAT_FAILURE
  >;
  [eventCodes.SFTP_SETSTAT]: RawEventSFTP<typeof eventCodes.SFTP_SETSTAT>;
  [eventCodes.SFTP_SETSTAT_FAILURE]: RawEventSFTP<
    typeof eventCodes.SFTP_SETSTAT_FAILURE
  >;
  [eventCodes.SFTP_FSETSTAT]: RawEventSFTP<typeof eventCodes.SFTP_FSETSTAT>;
  [eventCodes.SFTP_FSETSTAT_FAILURE]: RawEventSFTP<
    typeof eventCodes.SFTP_FSETSTAT_FAILURE
  >;
  [eventCodes.SFTP_OPENDIR]: RawEventSFTP<typeof eventCodes.SFTP_OPENDIR>;
  [eventCodes.SFTP_OPENDIR_FAILURE]: RawEventSFTP<
    typeof eventCodes.SFTP_OPENDIR_FAILURE
  >;
  [eventCodes.SFTP_READDIR]: RawEventSFTP<typeof eventCodes.SFTP_READDIR>;
  [eventCodes.SFTP_READDIR_FAILURE]: RawEventSFTP<
    typeof eventCodes.SFTP_READDIR_FAILURE
  >;
  [eventCodes.SFTP_REMOVE]: RawEventSFTP<typeof eventCodes.SFTP_REMOVE>;
  [eventCodes.SFTP_REMOVE_FAILURE]: RawEventSFTP<
    typeof eventCodes.SFTP_REMOVE_FAILURE
  >;
  [eventCodes.SFTP_MKDIR]: RawEventSFTP<typeof eventCodes.SFTP_MKDIR>;
  [eventCodes.SFTP_MKDIR_FAILURE]: RawEventSFTP<
    typeof eventCodes.SFTP_MKDIR_FAILURE
  >;
  [eventCodes.SFTP_RMDIR]: RawEventSFTP<typeof eventCodes.SFTP_RMDIR>;
  [eventCodes.SFTP_RMDIR_FAILURE]: RawEventSFTP<
    typeof eventCodes.SFTP_RMDIR_FAILURE
  >;
  [eventCodes.SFTP_REALPATH]: RawEventSFTP<typeof eventCodes.SFTP_REALPATH>;
  [eventCodes.SFTP_REALPATH_FAILURE]: RawEventSFTP<
    typeof eventCodes.SFTP_REALPATH_FAILURE
  >;
  [eventCodes.SFTP_STAT]: RawEventSFTP<typeof eventCodes.SFTP_STAT>;
  [eventCodes.SFTP_STAT_FAILURE]: RawEventSFTP<
    typeof eventCodes.SFTP_STAT_FAILURE
  >;
  [eventCodes.SFTP_RENAME]: RawEventSFTP<typeof eventCodes.SFTP_RENAME>;
  [eventCodes.SFTP_RENAME_FAILURE]: RawEventSFTP<
    typeof eventCodes.SFTP_RENAME_FAILURE
  >;
  [eventCodes.SFTP_READLINK]: RawEventSFTP<typeof eventCodes.SFTP_READLINK>;
  [eventCodes.SFTP_READLINK_FAILURE]: RawEventSFTP<
    typeof eventCodes.SFTP_READLINK_FAILURE
  >;
  [eventCodes.SFTP_SYMLINK]: RawEventSFTP<typeof eventCodes.SFTP_SYMLINK>;
  [eventCodes.SFTP_SYMLINK_FAILURE]: RawEventSFTP<
    typeof eventCodes.SFTP_SYMLINK_FAILURE
  >;
  [eventCodes.SFTP_LINK]: RawEventSFTP<typeof eventCodes.SFTP_LINK>;
  [eventCodes.SFTP_LINK_FAILURE]: RawEventSFTP<
    typeof eventCodes.SFTP_LINK_FAILURE
  >;
  [eventCodes.SFTP_DISALLOWED]: RawEventSFTP<typeof eventCodes.SFTP_DISALLOWED>;
  [eventCodes.SESSION_COMMAND]: RawEventCommand<
    typeof eventCodes.SESSION_COMMAND
  >;

  [eventCodes.SESSION_DISK]: RawDiskEvent<typeof eventCodes.SESSION_DISK>;

  [eventCodes.SESSION_NETWORK]: RawEventNetwork<
    typeof eventCodes.SESSION_NETWORK
  >;

  [eventCodes.SESSION_PROCESS_EXIT]: RawEventProcessExit<
    typeof eventCodes.SESSION_PROCESS_EXIT
  >;

  [eventCodes.SESSION_DATA]: RawEventData<typeof eventCodes.SESSION_DATA>;

  [eventCodes.SESSION_JOIN]: RawEvent<
    typeof eventCodes.SESSION_JOIN,
    {
      sid: string;
    }
  >;
  [eventCodes.SESSION_END]: RawEvent<
    typeof eventCodes.SESSION_END,
    {
      sid: string;
      server_id: string;
      server_addr: string;
      session_start: string;
      session_stop: string;
      participants?: string[];
      server_hostname: string;
      interactive: boolean;
      proto: string;
      kubernetes_cluster: string;
      kubernetes_pod_namespace: string;
      kubernetes_pod_name: string;
      session_recording: 'off' | 'node' | 'proxy' | 'node-sync' | 'proxy-sync';
    }
  >;
  [eventCodes.SESSION_LEAVE]: RawEvent<
    typeof eventCodes.SESSION_LEAVE,
    {
      sid: string;
    }
  >;
  [eventCodes.SESSION_START]: RawEvent<
    typeof eventCodes.SESSION_START,
    {
      sid: string;
    }
  >;
  [eventCodes.SESSION_REJECT]: RawEvent<
    typeof eventCodes.SESSION_REJECT,
    {
      login: string;
      server_id: string;
      reason: string;
    }
  >;
  [eventCodes.SESSION_UPLOAD]: RawEvent<
    typeof eventCodes.SESSION_UPLOAD,
    {
      sid: string;
    }
  >;
  [eventCodes.APP_SESSION_START]: RawEvent<
    typeof eventCodes.APP_SESSION_START,
    {
      sid: string;
      aws_role_arn: string;
      app_name: string;
    }
  >;
  [eventCodes.APP_SESSION_END]: RawEvent<
    typeof eventCodes.APP_SESSION_END,
    {
      sid: string;
      app_name: string;
    }
  >;
  [eventCodes.APP_SESSION_CHUNK]: RawEvent<
    typeof eventCodes.APP_SESSION_CHUNK,
    {
      sid: string;
      aws_role_arn: string;
      app_name: string;
    }
  >;
  [eventCodes.APP_SESSION_DYNAMODB_REQUEST]: RawEvent<
    typeof eventCodes.APP_SESSION_DYNAMODB_REQUEST,
    {
      target: string;
      app_name: string;
    }
  >;
  [eventCodes.SUBSYSTEM]: RawEvent<
    typeof eventCodes.SUBSYSTEM,
    {
      name: string;
    }
  >;
  [eventCodes.SUBSYSTEM_FAILURE]: RawEvent<
    typeof eventCodes.SUBSYSTEM_FAILURE,
    {
      name: string;
      exitError: string;
    }
  >;
  [eventCodes.TERMINAL_RESIZE]: RawEvent<
    typeof eventCodes.TERMINAL_RESIZE,
    { sid: string }
  >;
  [eventCodes.USER_CREATED]: RawEventUser<typeof eventCodes.USER_CREATED>;
  [eventCodes.USER_DELETED]: RawEventUser<typeof eventCodes.USER_DELETED>;
  [eventCodes.USER_UPDATED]: RawEventUser<typeof eventCodes.USER_UPDATED>;
  [eventCodes.USER_PASSWORD_CHANGED]: RawEvent<
    typeof eventCodes.USER_PASSWORD_CHANGED,
    HasName
  >;
  [eventCodes.RESET_PASSWORD_TOKEN_CREATED]: RawEventUserToken<
    typeof eventCodes.RESET_PASSWORD_TOKEN_CREATED
  >;
  [eventCodes.USER_LOCAL_LOGIN]: RawEvent<typeof eventCodes.USER_LOCAL_LOGIN>;
  [eventCodes.USER_LOCAL_LOGINFAILURE]: RawEvent<
    typeof eventCodes.USER_LOCAL_LOGINFAILURE,
    {
      error: string;
    }
  >;
  [eventCodes.USER_SSO_LOGIN]: RawEvent<typeof eventCodes.USER_SSO_LOGIN>;
  [eventCodes.USER_SSO_LOGINFAILURE]: RawEvent<
    typeof eventCodes.USER_SSO_LOGINFAILURE,
    {
      error: string;
    }
  >;
  [eventCodes.USER_SSO_TEST_FLOW_LOGIN]: RawEvent<
    typeof eventCodes.USER_SSO_TEST_FLOW_LOGIN
  >;
  [eventCodes.USER_SSO_TEST_FLOW_LOGINFAILURE]: RawEvent<
    typeof eventCodes.USER_SSO_TEST_FLOW_LOGINFAILURE,
    {
      error: string;
    }
  >;
  [eventCodes.USER_HEADLESS_LOGIN_REQUESTED]: RawEvent<
    typeof eventCodes.USER_HEADLESS_LOGIN_REQUESTED
  >;
  [eventCodes.USER_HEADLESS_LOGIN_APPROVED]: RawEvent<
    typeof eventCodes.USER_HEADLESS_LOGIN_APPROVED
  >;
  [eventCodes.USER_HEADLESS_LOGIN_APPROVEDFAILURE]: RawEvent<
    typeof eventCodes.USER_HEADLESS_LOGIN_APPROVEDFAILURE,
    {
      error: string;
    }
  >;
  [eventCodes.USER_HEADLESS_LOGIN_REJECTED]: RawEvent<
    typeof eventCodes.USER_HEADLESS_LOGIN_REJECTED
  >;
  [eventCodes.ROLE_CREATED]: RawEvent<typeof eventCodes.ROLE_CREATED, HasName>;
  [eventCodes.ROLE_DELETED]: RawEvent<typeof eventCodes.ROLE_DELETED, HasName>;
  [eventCodes.ROLE_UPDATED]: RawEvent<typeof eventCodes.ROLE_UPDATED, HasName>;
  [eventCodes.TRUSTED_CLUSTER_TOKEN_CREATED]: RawEvent<
    typeof eventCodes.TRUSTED_CLUSTER_TOKEN_CREATED
  >;
  [eventCodes.TRUSTED_CLUSTER_CREATED]: RawEvent<
    typeof eventCodes.TRUSTED_CLUSTER_CREATED,
    {
      name: string;
    }
  >;
  [eventCodes.TRUSTED_CLUSTER_DELETED]: RawEvent<
    typeof eventCodes.TRUSTED_CLUSTER_DELETED,
    {
      name: string;
    }
  >;
  [eventCodes.PROVISION_TOKEN_CREATED]: RawEvent<
    typeof eventCodes.PROVISION_TOKEN_CREATED,
    {
      roles: string[];
      join_method: string;
    }
  >;
  [eventCodes.KUBE_REQUEST]: RawEvent<
    typeof eventCodes.KUBE_REQUEST,
    {
      kubernetes_cluster: string;
      verb: string;
      request_path: string;
      response_code: string;
    }
  >;
  [eventCodes.KUBE_CREATED]: RawEvent<
    typeof eventCodes.KUBE_CREATED,
    {
      name: string;
    }
  >;
  [eventCodes.KUBE_UPDATED]: RawEvent<
    typeof eventCodes.KUBE_UPDATED,
    {
      name: string;
    }
  >;
  [eventCodes.KUBE_DELETED]: RawEvent<
    typeof eventCodes.KUBE_DELETED,
    {
      name: string;
    }
  >;
  [eventCodes.DATABASE_SESSION_STARTED]: RawEvent<
    typeof eventCodes.DATABASE_SESSION_STARTED,
    {
      name: string;
      db_service: string;
      db_name: string;
      db_user: string;
      db_roles: string[];
    }
  >;
  [eventCodes.DATABASE_SESSION_STARTED_FAILURE]: RawEvent<
    typeof eventCodes.DATABASE_SESSION_STARTED_FAILURE,
    {
      name: string;
      db_service: string;
      db_name: string;
      db_user: string;
      db_roles: string[];
    }
  >;
  [eventCodes.DATABASE_SESSION_ENDED]: RawEvent<
    typeof eventCodes.DATABASE_SESSION_ENDED,
    {
      name: string;
      db_service: string;
      db_name: string;
      db_user: string;
    }
  >;
  [eventCodes.DATABASE_SESSION_QUERY]: RawEvent<
    typeof eventCodes.DATABASE_SESSION_QUERY,
    {
      name: string;
      db_service: string;
      db_name: string;
      db_user: string;
      db_query: string;
    }
  >;
  [eventCodes.DATABASE_SESSION_QUERY_FAILURE]: RawEvent<
    typeof eventCodes.DATABASE_SESSION_QUERY_FAILURE,
    {
      name: string;
      db_service: string;
      db_name: string;
      db_user: string;
      db_query: string;
    }
  >;
  [eventCodes.DATABASE_SESSION_MALFORMED_PACKET]: RawEvent<
    typeof eventCodes.DATABASE_SESSION_MALFORMED_PACKET,
    {
      name: string;
      db_service: string;
      db_name: string;
    }
  >;
  [eventCodes.DATABASE_SESSION_PERMISSIONS_UPDATE]: RawEvent<
    typeof eventCodes.DATABASE_SESSION_PERMISSIONS_UPDATE,
    {
      name: string;
      db_service: string;
      db_name: string;
      db_user: string;
      permission_summary: {
        permission: string;
        counts: { [key: string]: number };
      }[];
    }
  >;
  [eventCodes.DATABASE_SESSION_USER_CREATE]: RawDatabaseSessionEvent<
    typeof eventCodes.DATABASE_SESSION_USER_CREATE,
    {
      roles: string[];
    }
  >;
  [eventCodes.DATABASE_SESSION_USER_CREATE_FAILURE]: RawDatabaseSessionEvent<
    typeof eventCodes.DATABASE_SESSION_USER_CREATE_FAILURE,
    {
      error: string;
      message: string;
      roles: string[];
    }
  >;
  [eventCodes.DATABASE_SESSION_USER_DEACTIVATE]: RawDatabaseSessionEvent<
    typeof eventCodes.DATABASE_SESSION_USER_DEACTIVATE,
    {
      delete: boolean;
    }
  >;
  [eventCodes.DATABASE_SESSION_USER_DEACTIVATE_FAILURE]: RawDatabaseSessionEvent<
    typeof eventCodes.DATABASE_SESSION_USER_DEACTIVATE_FAILURE,
    {
      error: string;
      message: string;
      delete: boolean;
    }
  >;
  [eventCodes.DATABASE_CREATED]: RawEvent<
    typeof eventCodes.DATABASE_CREATED,
    {
      name: string;
    }
  >;
  [eventCodes.DATABASE_UPDATED]: RawEvent<
    typeof eventCodes.DATABASE_UPDATED,
    {
      name: string;
    }
  >;
  [eventCodes.DATABASE_DELETED]: RawEvent<
    typeof eventCodes.DATABASE_DELETED,
    {
      name: string;
    }
  >;
  [eventCodes.POSTGRES_PARSE]: RawEvent<
    typeof eventCodes.POSTGRES_PARSE,
    {
      name: string;
      db_service: string;
      statement_name: string;
      query: string;
    }
  >;
  [eventCodes.POSTGRES_BIND]: RawEvent<
    typeof eventCodes.POSTGRES_BIND,
    {
      name: string;
      db_service: string;
      statement_name: string;
      portal_name: string;
    }
  >;
  [eventCodes.POSTGRES_EXECUTE]: RawEvent<
    typeof eventCodes.POSTGRES_EXECUTE,
    {
      name: string;
      db_service: string;
      portal_name: string;
    }
  >;
  [eventCodes.POSTGRES_CLOSE]: RawEvent<
    typeof eventCodes.POSTGRES_CLOSE,
    {
      name: string;
      db_service: string;
      statement_name: string;
      portal_name: string;
    }
  >;
  [eventCodes.POSTGRES_FUNCTION_CALL]: RawEvent<
    typeof eventCodes.POSTGRES_FUNCTION_CALL,
    {
      name: string;
      db_service: string;
      function_oid: string;
    }
  >;
  [eventCodes.MYSQL_STATEMENT_PREPARE]: RawEvent<
    typeof eventCodes.MYSQL_STATEMENT_PREPARE,
    {
      db_service: string;
      db_name: string;
      query: string;
    }
  >;
  [eventCodes.MYSQL_STATEMENT_EXECUTE]: RawEvent<
    typeof eventCodes.MYSQL_STATEMENT_EXECUTE,
    {
      db_service: string;
      db_name: string;
      statement_id: number;
    }
  >;
  [eventCodes.MYSQL_STATEMENT_SEND_LONG_DATA]: RawEvent<
    typeof eventCodes.MYSQL_STATEMENT_SEND_LONG_DATA,
    {
      db_service: string;
      db_name: string;
      statement_id: number;
      parameter_id: number;
      data_size: number;
    }
  >;
  [eventCodes.MYSQL_STATEMENT_CLOSE]: RawEvent<
    typeof eventCodes.MYSQL_STATEMENT_CLOSE,
    {
      db_service: string;
      db_name: string;
      statement_id: number;
    }
  >;
  [eventCodes.MYSQL_STATEMENT_RESET]: RawEvent<
    typeof eventCodes.MYSQL_STATEMENT_RESET,
    {
      db_service: string;
      db_name: string;
      statement_id: number;
    }
  >;
  [eventCodes.MYSQL_STATEMENT_FETCH]: RawEvent<
    typeof eventCodes.MYSQL_STATEMENT_FETCH,
    {
      db_service: string;
      db_name: string;
      rows_count: number;
      statement_id: number;
    }
  >;
  [eventCodes.MYSQL_STATEMENT_BULK_EXECUTE]: RawEvent<
    typeof eventCodes.MYSQL_STATEMENT_BULK_EXECUTE,
    {
      db_service: string;
      db_name: string;
      statement_id: number;
    }
  >;
  [eventCodes.MYSQL_INIT_DB]: RawEvent<
    typeof eventCodes.MYSQL_INIT_DB,
    {
      db_service: string;
      schema_name: string;
    }
  >;
  [eventCodes.MYSQL_CREATE_DB]: RawEvent<
    typeof eventCodes.MYSQL_CREATE_DB,
    {
      db_service: string;
      schema_name: string;
    }
  >;
  [eventCodes.MYSQL_DROP_DB]: RawEvent<
    typeof eventCodes.MYSQL_DROP_DB,
    {
      db_service: string;
      schema_name: string;
    }
  >;
  [eventCodes.MYSQL_SHUT_DOWN]: RawEvent<
    typeof eventCodes.MYSQL_SHUT_DOWN,
    {
      db_service: string;
    }
  >;
  [eventCodes.MYSQL_PROCESS_KILL]: RawEvent<
    typeof eventCodes.MYSQL_PROCESS_KILL,
    {
      db_service: string;
      process_id: number;
    }
  >;
  [eventCodes.MYSQL_DEBUG]: RawEvent<
    typeof eventCodes.MYSQL_DEBUG,
    {
      db_service: string;
    }
  >;
  [eventCodes.MYSQL_REFRESH]: RawEvent<
    typeof eventCodes.MYSQL_REFRESH,
    {
      db_service: string;
      subcommand: string;
    }
  >;
  [eventCodes.SQLSERVER_RPC_REQUEST]: RawEvent<
    typeof eventCodes.SQLSERVER_RPC_REQUEST,
    {
      name: string;
      db_service: string;
      db_name: string;
      proc_name: string;
    }
  >;
  [eventCodes.CASSANDRA_BATCH_EVENT]: RawEvent<
    typeof eventCodes.CASSANDRA_BATCH_EVENT,
    {
      name: string;
      db_service: string;
      db_name: string;
      db_user: string;
    }
  >;
  [eventCodes.CASSANDRA_PREPARE_EVENT]: RawEvent<
    typeof eventCodes.CASSANDRA_PREPARE_EVENT,
    {
      name: string;
      query: string;
      db_service: string;
      db_name: string;
      db_user: string;
    }
  >;
  [eventCodes.CASSANDRA_EXECUTE_EVENT]: RawEvent<
    typeof eventCodes.CASSANDRA_EXECUTE_EVENT,
    {
      name: string;
      db_service: string;
      db_name: string;
      db_user: string;
    }
  >;
  [eventCodes.CASSANDRA_REGISTER_EVENT]: RawEvent<
    typeof eventCodes.CASSANDRA_REGISTER_EVENT,
    {
      name: string;
      db_service: string;
      db_name: string;
      db_user: string;
    }
  >;
  [eventCodes.ELASTICSEARCH_REQUEST]: RawEvent<
    typeof eventCodes.ELASTICSEARCH_REQUEST,
    {
      name: string;
      db_service: string;
      db_name: string;
      category: number;
      target: string;
      query: string;
      path: string;
    }
  >;
  [eventCodes.ELASTICSEARCH_REQUEST_FAILURE]: RawEvent<
    typeof eventCodes.ELASTICSEARCH_REQUEST_FAILURE,
    {
      name: string;
      db_service: string;
      db_name: string;
      category: number;
      target: string;
      query: string;
      path: string;
    }
  >;
  [eventCodes.OPENSEARCH_REQUEST]: RawEvent<
    typeof eventCodes.OPENSEARCH_REQUEST,
    {
      name: string;
      db_service: string;
      db_name: string;
      category: number;
      target: string;
      query: string;
      path: string;
    }
  >;
  [eventCodes.OPENSEARCH_REQUEST_FAILURE]: RawEvent<
    typeof eventCodes.OPENSEARCH_REQUEST_FAILURE,
    {
      name: string;
      db_service: string;
      db_name: string;
      category: number;
      target: string;
      query: string;
      path: string;
    }
  >;
  [eventCodes.DYNAMODB_REQUEST]: RawEvent<
    typeof eventCodes.DYNAMODB_REQUEST,
    {
      target: string;
      db_service: string;
    }
  >;
  [eventCodes.DYNAMODB_REQUEST_FAILURE]: RawEvent<
    typeof eventCodes.DYNAMODB_REQUEST_FAILURE,
    {
      target: string;
      db_service: string;
    }
  >;
  [eventCodes.MFA_DEVICE_ADD]: RawEvent<
    typeof eventCodes.MFA_DEVICE_ADD,
    {
      mfa_device_name: string;
      mfa_device_uuid: string;
      mfa_device_type: string;
    }
  >;
  [eventCodes.MFA_DEVICE_DELETE]: RawEvent<
    typeof eventCodes.MFA_DEVICE_DELETE,
    {
      mfa_device_name: string;
      mfa_device_uuid: string;
      mfa_device_type: string;
    }
  >;
  [eventCodes.LOCK_CREATED]: RawEvent<
    typeof eventCodes.LOCK_CREATED,
    { name: string }
  >;
  [eventCodes.LOCK_DELETED]: RawEvent<
    typeof eventCodes.LOCK_DELETED,
    { name: string }
  >;
  [eventCodes.PRIVILEGE_TOKEN_CREATED]: RawEventUserToken<
    typeof eventCodes.PRIVILEGE_TOKEN_CREATED
  >;
  [eventCodes.RECOVERY_TOKEN_CREATED]: RawEventUserToken<
    typeof eventCodes.RECOVERY_TOKEN_CREATED
  >;
  [eventCodes.RECOVERY_CODE_GENERATED]: RawEvent<
    typeof eventCodes.RECOVERY_CODE_GENERATED
  >;
  [eventCodes.RECOVERY_CODE_USED]: RawEvent<
    typeof eventCodes.RECOVERY_CODE_USED
  >;
  [eventCodes.RECOVERY_CODE_USED_FAILURE]: RawEvent<
    typeof eventCodes.RECOVERY_CODE_USED_FAILURE
  >;
  [eventCodes.DESKTOP_SESSION_STARTED]: RawEvent<
    typeof eventCodes.DESKTOP_SESSION_STARTED,
    {
      desktop_addr: string;
      desktop_name: string;
      windows_user: string;
      windows_domain: string;
    }
  >;
  [eventCodes.DESKTOP_SESSION_STARTED_FAILED]: RawEvent<
    typeof eventCodes.DESKTOP_SESSION_STARTED_FAILED,
    {
      desktop_addr: string;
      desktop_name: string;
      windows_user: string;
      windows_domain: string;
    }
  >;
  [eventCodes.DESKTOP_SESSION_ENDED]: RawEvent<
    typeof eventCodes.DESKTOP_SESSION_ENDED,
    {
      desktop_addr: string;
      desktop_name: string;
      windows_user: string;
      windows_domain: string;
    }
  >;
  [eventCodes.DESKTOP_CLIPBOARD_RECEIVE]: RawEvent<
    typeof eventCodes.DESKTOP_CLIPBOARD_RECEIVE,
    {
      desktop_addr: string;
      length: number;
      windows_domain: string;
    }
  >;
  [eventCodes.DESKTOP_CLIPBOARD_SEND]: RawEvent<
    typeof eventCodes.DESKTOP_CLIPBOARD_SEND,
    {
      desktop_addr: string;
      length: number;
      windows_domain: string;
    }
  >;
  [eventCodes.DESKTOP_SHARED_DIRECTORY_START]: RawEvent<
    typeof eventCodes.DESKTOP_SHARED_DIRECTORY_START,
    {
      desktop_addr: string;
      directory_name: string;
      windows_domain: string;
    }
  >;
  [eventCodes.DESKTOP_SHARED_DIRECTORY_START_FAILURE]: RawEvent<
    typeof eventCodes.DESKTOP_SHARED_DIRECTORY_START_FAILURE,
    {
      desktop_addr: string;
      directory_name: string;
      windows_domain: string;
    }
  >;
  [eventCodes.DESKTOP_SHARED_DIRECTORY_READ]: RawEvent<
    typeof eventCodes.DESKTOP_SHARED_DIRECTORY_READ,
    {
      desktop_addr: string;
      directory_name: string;
      windows_domain: string;
      file_path: string;
      length: number;
    }
  >;
  [eventCodes.DESKTOP_SHARED_DIRECTORY_READ_FAILURE]: RawEvent<
    typeof eventCodes.DESKTOP_SHARED_DIRECTORY_READ_FAILURE,
    {
      desktop_addr: string;
      directory_name: string;
      windows_domain: string;
      file_path: string;
      length: number;
    }
  >;
  [eventCodes.DESKTOP_SHARED_DIRECTORY_WRITE]: RawEvent<
    typeof eventCodes.DESKTOP_SHARED_DIRECTORY_WRITE,
    {
      desktop_addr: string;
      directory_name: string;
      windows_domain: string;
      file_path: string;
      length: number;
    }
  >;
  [eventCodes.DESKTOP_SHARED_DIRECTORY_WRITE_FAILURE]: RawEvent<
    typeof eventCodes.DESKTOP_SHARED_DIRECTORY_WRITE_FAILURE,
    {
      desktop_addr: string;
      directory_name: string;
      windows_domain: string;
      file_path: string;
      length: number;
    }
  >;
  [eventCodes.DEVICE_CREATE]: RawDeviceEvent<typeof eventCodes.DEVICE_CREATE>;
  [eventCodes.DEVICE_DELETE]: RawDeviceEvent<typeof eventCodes.DEVICE_DELETE>;
  [eventCodes.DEVICE_ENROLL]: RawDeviceEvent<typeof eventCodes.DEVICE_ENROLL>;
  [eventCodes.DEVICE_ENROLL_TOKEN_CREATE]: RawDeviceEvent<
    typeof eventCodes.DEVICE_ENROLL_TOKEN_CREATE
  >;
  [eventCodes.DEVICE_ENROLL_TOKEN_SPENT]: RawDeviceEvent<
    typeof eventCodes.DEVICE_ENROLL_TOKEN_SPENT
  >;
  [eventCodes.DEVICE_AUTHENTICATE]: RawDeviceEvent<
    typeof eventCodes.DEVICE_AUTHENTICATE
  >;
  [eventCodes.DEVICE_UPDATE]: RawDeviceEvent<typeof eventCodes.DEVICE_UPDATE>;
  [eventCodes.DEVICE_WEB_TOKEN_CREATE]: RawDeviceEvent<
    typeof eventCodes.DEVICE_WEB_TOKEN_CREATE
  >;
  [eventCodes.DEVICE_AUTHENTICATE_CONFIRM]: RawDeviceEvent<
    typeof eventCodes.DEVICE_AUTHENTICATE_CONFIRM
  >;
  [eventCodes.UNKNOWN]: RawEvent<
    typeof eventCodes.UNKNOWN,
    {
      unknown_type: string;
      unknown_code: string;
      data: string;
    }
  >;
  [eventCodes.X11_FORWARD]: RawEvent<typeof eventCodes.X11_FORWARD>;
  [eventCodes.X11_FORWARD_FAILURE]: RawEvent<
    typeof eventCodes.X11_FORWARD_FAILURE
  >;
  [eventCodes.SESSION_CONNECT]: RawEvent<
    typeof eventCodes.SESSION_CONNECT,
    { server_addr: string }
  >;
  [eventCodes.CERTIFICATE_CREATED]: RawEvent<
    typeof eventCodes.CERTIFICATE_CREATED,
    {
      cert_type: 'user';
      identity: { user: string };
    }
  >;
  [eventCodes.UPGRADE_WINDOW_UPDATED]: RawEvent<
    typeof eventCodes.UPGRADE_WINDOW_UPDATED,
    {
      upgrade_window_start: string;
    }
  >;
  [eventCodes.SESSION_RECORDING_ACCESS]: RawEvent<
    typeof eventCodes.SESSION_RECORDING_ACCESS,
    {
      sid: string;
      user: string;
    }
  >;
  [eventCodes.SSMRUN_SUCCESS]: RawEvent<
    typeof eventCodes.SSMRUN_SUCCESS,
    {
      account_id: string;
      instance_id: string;
      command_id: string;
      region: string;
      status: string;
      exit_code: number;
    }
  >;
  [eventCodes.SSMRUN_FAIL]: RawEvent<
    typeof eventCodes.SSMRUN_FAIL,
    {
      account_id: string;
      instance_id: string;
      command_id: string;
      region: string;
      status: string;
      exit_code: number;
    }
  >;
  [eventCodes.BOT_JOIN]: RawEvent<
    typeof eventCodes.BOT_JOIN,
    {
      bot_name: string;
      method: string;
    }
  >;
  [eventCodes.BOT_JOIN_FAILURE]: RawEvent<
    typeof eventCodes.BOT_JOIN,
    {
      bot_name: string;
      method: string;
    }
  >;
  [eventCodes.INSTANCE_JOIN]: RawEvent<
    typeof eventCodes.INSTANCE_JOIN,
    {
      node_name: string;
      method: string;
      role: string;
    }
  >;
  [eventCodes.INSTANCE_JOIN_FAILURE]: RawEvent<
    typeof eventCodes.INSTANCE_JOIN,
    {
      node_name: string;
      method: string;
      role: string;
    }
  >;
  [eventCodes.BOT_CREATED]: RawEvent<typeof eventCodes.BOT_CREATED, HasName>;
  [eventCodes.BOT_UPDATED]: RawEvent<typeof eventCodes.BOT_UPDATED, HasName>;
  [eventCodes.BOT_DELETED]: RawEvent<typeof eventCodes.BOT_DELETED, HasName>;
  [eventCodes.LOGIN_RULE_CREATE]: RawEvent<
    typeof eventCodes.LOGIN_RULE_CREATE,
    HasName
  >;
  [eventCodes.LOGIN_RULE_DELETE]: RawEvent<
    typeof eventCodes.LOGIN_RULE_DELETE,
    HasName
  >;
  [eventCodes.SAML_IDP_AUTH_ATTEMPT]: RawEvent<
    typeof eventCodes.SAML_IDP_AUTH_ATTEMPT,
    {
      success: boolean;
      service_provider_entity_id: string;
      service_provider_shortcut: string;
    }
  >;
  [eventCodes.SAML_IDP_SERVICE_PROVIDER_CREATE]: RawEvent<
    typeof eventCodes.SAML_IDP_SERVICE_PROVIDER_CREATE,
    {
      name: string;
      updated_by: string;
      service_provider_entity_id: string;
    }
  >;
  [eventCodes.SAML_IDP_SERVICE_PROVIDER_CREATE_FAILURE]: RawEvent<
    typeof eventCodes.SAML_IDP_SERVICE_PROVIDER_CREATE_FAILURE,
    {
      name: string;
      updated_by: string;
      service_provider_entity_id: string;
    }
  >;
  [eventCodes.SAML_IDP_SERVICE_PROVIDER_UPDATE]: RawEvent<
    typeof eventCodes.SAML_IDP_SERVICE_PROVIDER_UPDATE,
    {
      name: string;
      updated_by: string;
      service_provider_entity_id: string;
    }
  >;
  [eventCodes.SAML_IDP_SERVICE_PROVIDER_UPDATE_FAILURE]: RawEvent<
    typeof eventCodes.SAML_IDP_SERVICE_PROVIDER_UPDATE_FAILURE,
    {
      name: string;
      updated_by: string;
      service_provider_entity_id: string;
    }
  >;
  [eventCodes.SAML_IDP_SERVICE_PROVIDER_DELETE]: RawEvent<
    typeof eventCodes.SAML_IDP_SERVICE_PROVIDER_DELETE,
    {
      name: string;
      updated_by: string;
      service_provider_entity_id: string;
    }
  >;
  [eventCodes.SAML_IDP_SERVICE_PROVIDER_DELETE_FAILURE]: RawEvent<
    typeof eventCodes.SAML_IDP_SERVICE_PROVIDER_DELETE_FAILURE,
    {
      name: string;
      updated_by: string;
      service_provider_entity_id: string;
    }
  >;
  [eventCodes.SAML_IDP_SERVICE_PROVIDER_DELETE_ALL]: RawEvent<
    typeof eventCodes.SAML_IDP_SERVICE_PROVIDER_DELETE_ALL,
    {
      name: string;
      updated_by: string;
    }
  >;
  [eventCodes.SAML_IDP_SERVICE_PROVIDER_DELETE_ALL_FAILURE]: RawEvent<
    typeof eventCodes.SAML_IDP_SERVICE_PROVIDER_DELETE_ALL_FAILURE,
    {
      name: string;
      updated_by: string;
    }
  >;
  [eventCodes.OKTA_GROUPS_UPDATE]: RawEvent<
    typeof eventCodes.OKTA_GROUPS_UPDATE,
    {
      added: number;
      updated: number;
      deleted: number;
    }
  >;
  [eventCodes.OKTA_APPLICATIONS_UPDATE]: RawEvent<
    typeof eventCodes.OKTA_APPLICATIONS_UPDATE,
    {
      added: number;
      updated: number;
      deleted: number;
    }
  >;
  [eventCodes.OKTA_SYNC_FAILURE]: RawEvent<typeof eventCodes.OKTA_SYNC_FAILURE>;
  [eventCodes.OKTA_ASSIGNMENT_PROCESS]: RawEvent<
    typeof eventCodes.OKTA_ASSIGNMENT_PROCESS,
    {
      name: string;
      source: string;
    }
  >;
  [eventCodes.OKTA_ASSIGNMENT_PROCESS_FAILURE]: RawEvent<
    typeof eventCodes.OKTA_ASSIGNMENT_PROCESS_FAILURE,
    {
      name: string;
      source: string;
    }
  >;
  [eventCodes.OKTA_ASSIGNMENT_CLEANUP]: RawEvent<
    typeof eventCodes.OKTA_ASSIGNMENT_PROCESS,
    {
      name: string;
      source: string;
    }
  >;
  [eventCodes.OKTA_ASSIGNMENT_CLEANUP_FAILURE]: RawEvent<
    typeof eventCodes.OKTA_ASSIGNMENT_CLEANUP_FAILURE,
    {
      name: string;
      source: string;
    }
  >;
  [eventCodes.OKTA_USER_SYNC]: RawEvent<
    typeof eventCodes.OKTA_USER_SYNC,
    {
      num_users_created: number;
      num_users_modified: number;
      num_users_deleted: number;
    }
  >;
  [eventCodes.OKTA_USER_SYNC_FAILURE]: RawEvent<
    typeof eventCodes.OKTA_USER_SYNC_FAILURE
  >;
  [eventCodes.OKTA_ACCESS_LIST_SYNC]: RawEvent<
    typeof eventCodes.OKTA_ACCESS_LIST_SYNC
  >;
  [eventCodes.OKTA_ACCESS_LIST_SYNC_FAILURE]: RawEvent<
    typeof eventCodes.OKTA_ACCESS_LIST_SYNC_FAILURE
  >;
  [eventCodes.ACCESS_LIST_CREATE]: RawEvent<
    typeof eventCodes.ACCESS_LIST_CREATE,
    {
      name: string;
      updated_by: string;
    }
  >;
  [eventCodes.ACCESS_LIST_CREATE_FAILURE]: RawEvent<
    typeof eventCodes.ACCESS_LIST_CREATE_FAILURE,
    {
      name: string;
      updated_by: string;
    }
  >;
  [eventCodes.ACCESS_LIST_UPDATE]: RawEvent<
    typeof eventCodes.ACCESS_LIST_UPDATE,
    {
      name: string;
      updated_by: string;
    }
  >;
  [eventCodes.ACCESS_LIST_UPDATE_FAILURE]: RawEvent<
    typeof eventCodes.ACCESS_LIST_UPDATE_FAILURE,
    {
      name: string;
      updated_by: string;
    }
  >;
  [eventCodes.ACCESS_LIST_DELETE]: RawEvent<
    typeof eventCodes.ACCESS_LIST_DELETE,
    {
      name: string;
      updated_by: string;
    }
  >;
  [eventCodes.ACCESS_LIST_DELETE_FAILURE]: RawEvent<
    typeof eventCodes.ACCESS_LIST_DELETE_FAILURE,
    {
      name: string;
      updated_by: string;
    }
  >;
  [eventCodes.ACCESS_LIST_REVIEW]: RawEvent<
    typeof eventCodes.ACCESS_LIST_REVIEW,
    {
      name: string;
      updated_by: string;
    }
  >;
  [eventCodes.ACCESS_LIST_REVIEW_FAILURE]: RawEvent<
    typeof eventCodes.ACCESS_LIST_REVIEW_FAILURE,
    {
      name: string;
      updated_by: string;
    }
  >;
  [eventCodes.ACCESS_LIST_MEMBER_CREATE]: RawEventAccessList<
    typeof eventCodes.ACCESS_LIST_MEMBER_CREATE
  >;
  [eventCodes.ACCESS_LIST_MEMBER_CREATE_FAILURE]: RawEventAccessList<
    typeof eventCodes.ACCESS_LIST_MEMBER_CREATE_FAILURE
  >;
  [eventCodes.ACCESS_LIST_MEMBER_UPDATE]: RawEventAccessList<
    typeof eventCodes.ACCESS_LIST_MEMBER_UPDATE
  >;
  [eventCodes.ACCESS_LIST_MEMBER_UPDATE_FAILURE]: RawEventAccessList<
    typeof eventCodes.ACCESS_LIST_MEMBER_UPDATE_FAILURE
  >;
  [eventCodes.ACCESS_LIST_MEMBER_DELETE]: RawEventAccessList<
    typeof eventCodes.ACCESS_LIST_MEMBER_DELETE
  >;
  [eventCodes.ACCESS_LIST_MEMBER_DELETE_FAILURE]: RawEventAccessList<
    typeof eventCodes.ACCESS_LIST_MEMBER_DELETE_FAILURE
  >;
  [eventCodes.ACCESS_LIST_MEMBER_DELETE_ALL_FOR_ACCESS_LIST]: RawEvent<
    typeof eventCodes.ACCESS_LIST_MEMBER_DELETE_ALL_FOR_ACCESS_LIST,
    {
      access_list_name: string;
      updated_by: string;
    }
  >;
  [eventCodes.ACCESS_LIST_MEMBER_DELETE_ALL_FOR_ACCESS_LIST_FAILURE]: RawEvent<
    typeof eventCodes.ACCESS_LIST_MEMBER_DELETE_ALL_FOR_ACCESS_LIST_FAILURE,
    {
      access_list_name: string;
      updated_by: string;
    }
  >;
  [eventCodes.SECURITY_REPORT_AUDIT_QUERY_RUN]: RawEvent<
    typeof eventCodes.SECURITY_REPORT_AUDIT_QUERY_RUN,
    {
      query: string;
      total_execution_time_in_millis: string;
      total_data_scanned_in_bytes: string;
    }
  >;
  [eventCodes.SECURITY_REPORT_RUN]: RawEvent<
    typeof eventCodes.SECURITY_REPORT_RUN,
    {
      name: string;
      total_execution_time_in_millis: string;
      total_data_scanned_in_bytes: string;
    }
  >;
  [eventCodes.EXTERNAL_AUDIT_STORAGE_ENABLE]: RawEvent<
    typeof eventCodes.EXTERNAL_AUDIT_STORAGE_ENABLE,
    {
      updated_by: string;
    }
  >;
  [eventCodes.EXTERNAL_AUDIT_STORAGE_DISABLE]: RawEvent<
    typeof eventCodes.EXTERNAL_AUDIT_STORAGE_DISABLE,
    {
      updated_by: string;
    }
  >;
  [eventCodes.CREATE_MFA_AUTH_CHALLENGE]: RawEvent<
    typeof eventCodes.CREATE_MFA_AUTH_CHALLENGE,
    {
      user: string;
    }
  >;
  [eventCodes.VALIDATE_MFA_AUTH_RESPONSE]: RawEvent<
    typeof eventCodes.VALIDATE_MFA_AUTH_RESPONSE,
    {
      user: string;
    }
  >;
  [eventCodes.VALIDATE_MFA_AUTH_RESPONSEFAILURE]: RawEvent<
    typeof eventCodes.VALIDATE_MFA_AUTH_RESPONSEFAILURE,
    {
      user: string;
    }
  >;
  [eventCodes.SPIFFE_SVID_ISSUED]: RawEvent<
    typeof eventCodes.SPIFFE_SVID_ISSUED,
    {
      spiffe_id: string;
    }
  >;
  [eventCodes.SPIFFE_SVID_ISSUED_FAILURE]: RawEvent<
    typeof eventCodes.SPIFFE_SVID_ISSUED_FAILURE,
    {
      spiffe_id: string;
    }
  >;
  [eventCodes.AUTH_PREFERENCE_UPDATE]: RawEvent<
    typeof eventCodes.AUTH_PREFERENCE_UPDATE,
    {
      user: string;
    }
  >;
  [eventCodes.CLUSTER_NETWORKING_CONFIG_UPDATE]: RawEvent<
    typeof eventCodes.CLUSTER_NETWORKING_CONFIG_UPDATE,
    {
      user: string;
    }
  >;
  [eventCodes.SESSION_RECORDING_CONFIG_UPDATE]: RawEvent<
    typeof eventCodes.SESSION_RECORDING_CONFIG_UPDATE,
    {
      user: string;
    }
  >;
<<<<<<< HEAD
  [eventCodes.SCIM_RESOURCE_PROVISION]: RawEvent<
    typeof eventCodes.SCIM_RESOURCE_PROVISION,
    {
      integration: string;
      resource_type: string;
      teleport_id: string;
      external_id: string;
    }
  >;
  [eventCodes.SCIM_RESOURCE_PROVISION_FAILURE]: RawEvent<
    typeof eventCodes.SCIM_RESOURCE_PROVISION_FAILURE,
    {
      integration: string;
      resource_type: string;
      teleport_id: string;
      external_id: string;
    }
  >;
  [eventCodes.SCIM_RESOURCE_UPDATE]: RawEvent<
    typeof eventCodes.SCIM_RESOURCE_UPDATE,
    {
      integration: string;
      resource_type: string;
      teleport_id: string;
      external_id: string;
    }
  >;
  [eventCodes.SCIM_RESOURCE_UPDATE_FAILURE]: RawEvent<
    typeof eventCodes.SCIM_RESOURCE_UPDATE_FAILURE,
    {
      integration: string;
      resource_type: string;
      teleport_id: string;
      external_id: string;
    }
  >;
  [eventCodes.SCIM_RESOURCE_DELETE]: RawEvent<
    typeof eventCodes.SCIM_RESOURCE_DELETE,
    {
      integration: string;
      resource_type: string;
      teleport_id: string;
      external_id: string;
    }
  >;
  [eventCodes.SCIM_RESOURCE_DELETE_FAILURE]: RawEvent<
    typeof eventCodes.SCIM_RESOURCE_DELETE_FAILURE,
    {
      integration: string;
      resource_type: string;
      teleport_id: string;
      external_id: string;
    }
=======
  [eventCodes.SPANNER_RPC]: RawSpannerRPCEvent<typeof eventCodes.SPANNER_RPC>;
  [eventCodes.SPANNER_RPC_DENIED]: RawSpannerRPCEvent<
    typeof eventCodes.SPANNER_RPC_DENIED
>>>>>>> 4d3b141a
  >;
};

/**
 * Event Code
 */
export type EventCode = (typeof eventCodes)[keyof typeof eventCodes];

type HasName = {
  name: string;
};

/**
 * Merges properties of 2 types and returns a new "clean" type (using "infer")
 */
type Merge<A, B> = Omit<A, keyof B> & B extends infer O
  ? { [K in keyof O]: O[K] }
  : never;

/**
 * Describes common properties of the raw events (backend data)
 */
export type RawEvent<T extends EventCode, K = unknown> = Merge<
  {
    code: T;
    user: string;
    time: string;
    uid: string;
    event: string;
  },
  K
>;

type RawEventData<T extends EventCode> = RawEvent<
  T,
  {
    login: string;
    rx: number;
    server_id: string;
    sid: string;
    tx: number;
    user: string;
  }
>;

type RawDeviceEvent<T extends EventCode> = RawEvent<
  T,
  {
    device: { asset_tag: string; device_id: string; os_type: number };
    success?: boolean;
    user?: string;
    // status from "legacy" event format.
    status?: { success: boolean };
  }
>;

type RawEventCommand<T extends EventCode> = RawEvent<
  T,
  {
    login: string;
    namespace: string;
    path: string;
    pid: number;
    ppid: number;
    program: string;
    return_code: number;
    server_id: string;
    sid: string;
  }
>;

type RawEventNetwork<T extends EventCode> = RawEvent<
  T,
  {
    action: number;
    login: string;
    namespace: string;
    pid: number;
    cgroup_id: number;
    program: string;
    server_id: string;
    flags: number;
    sid: string;
    src_addr: string;
    dst_addr: string;
    dst_port: string;
  }
>;

type RawEventProcessExit<T extends EventCode> = RawEvent<
  T,
  {
    login: string;
    namespace: string;
    pid: number;
    program: string;
    exit_status: number;
    server_id: string;
    sid: string;
  }
>;

type RawDiskEvent<T extends EventCode> = RawEvent<
  T,
  {
    login: string;
    namespace: string;
    pid: number;
    cgroup_id: number;
    program: string;
    path: string;
    return_code: number;
    server_id: string;
    flags: number;
    sid: string;
  }
>;

type RawEventAccess<T extends EventCode> = RawEvent<
  T,
  {
    id: string;
    user: string;
    roles: string[];
    state: string;
    reviewer: string;
  }
>;

type RawEventUserToken<T extends EventCode> = RawEvent<
  T,
  {
    name: string;
    ttl: string;
  }
>;

type RawEventAccessList<T extends EventCode> = RawEvent<
  T,
  {
    access_list_name: string;
    members: { member_name: string }[];
    updated_by: string;
  }
>;

type RawEventUser<T extends EventCode> = RawEvent<
  T,
  {
    name: string;
  }
>;

type RawEventConnector<T extends EventCode> = RawEvent<
  T,
  {
    name: string;
    user: string;
  }
>;

type RawEventAuthFailure<T extends EventCode> = RawEvent<
  T,
  {
    error: string;
  }
>;

type RawEventSFTP<T extends EventCode> = RawEvent<
  T,
  {
    path: string;
    error: string;
    ['addr.local']: string;
  }
>;

type RawDatabaseSessionEvent<T extends EventCode, K = unknown> = Merge<
  RawEvent<
    T,
    {
      name: string;
      db_service: string;
      db_name: string;
      db_user: string;
      username: string;
    }
  >,
  K
>;

type RawSpannerRPCEvent<T extends EventCode> = RawEvent<
  T,
  {
    procedure: string;
    db_service: string;
    db_name: string;
    args: { sql?: string };
  }
>;

/**
 * A map of event formatters that provide short and long description
 */
export type Formatters = {
  [key in EventCode]: {
    type: string;
    desc: string;
    format: (json: RawEvents[key]) => string;
  };
};

export type Events = {
  [key in EventCode]: {
    id: string;
    time: Date;
    user: string;
    message: string;
    code: key;
    codeDesc: string;
    raw: RawEvents[key];
  };
};

export type Event = Events[EventCode];

export type SessionEnd = Events[typeof eventCodes.SESSION_END];

export type EventQuery = {
  from: Date;
  to: Date;
  limit?: number;
  startKey?: string;
  filterBy?: string;
};

export type EventResponse = {
  events: Event[];
  startKey: string;
};<|MERGE_RESOLUTION|>--- conflicted
+++ resolved
@@ -298,17 +298,14 @@
   AUTH_PREFERENCE_UPDATE: 'TCAUTH001I',
   CLUSTER_NETWORKING_CONFIG_UPDATE: 'TCNET002I',
   SESSION_RECORDING_CONFIG_UPDATE: 'TCREC003I',
-<<<<<<< HEAD
+  SPANNER_RPC: 'TSPN001I',
+  SPANNER_RPC_DENIED: 'TSPN001W',
   SCIM_RESOURCE_PROVISION: 'TSCIM001I',
   SCIM_RESOURCE_PROVISION_FAILURE: 'TSCIM001E',
   SCIM_RESOURCE_UPDATE: 'TSCIM002I',
   SCIM_RESOURCE_UPDATE_FAILURE: 'TSCIM002E',
   SCIM_RESOURCE_DELETE: 'TSCIM003I',
   SCIM_RESOURCE_DELETE_FAILURE: 'TSCIM003E',
-=======
-  SPANNER_RPC: 'TSPN001I',
-  SPANNER_RPC_DENIED: 'TSPN001W',
->>>>>>> 4d3b141a
 } as const;
 
 /**
@@ -1659,66 +1656,6 @@
     {
       user: string;
     }
-  >;
-<<<<<<< HEAD
-  [eventCodes.SCIM_RESOURCE_PROVISION]: RawEvent<
-    typeof eventCodes.SCIM_RESOURCE_PROVISION,
-    {
-      integration: string;
-      resource_type: string;
-      teleport_id: string;
-      external_id: string;
-    }
-  >;
-  [eventCodes.SCIM_RESOURCE_PROVISION_FAILURE]: RawEvent<
-    typeof eventCodes.SCIM_RESOURCE_PROVISION_FAILURE,
-    {
-      integration: string;
-      resource_type: string;
-      teleport_id: string;
-      external_id: string;
-    }
-  >;
-  [eventCodes.SCIM_RESOURCE_UPDATE]: RawEvent<
-    typeof eventCodes.SCIM_RESOURCE_UPDATE,
-    {
-      integration: string;
-      resource_type: string;
-      teleport_id: string;
-      external_id: string;
-    }
-  >;
-  [eventCodes.SCIM_RESOURCE_UPDATE_FAILURE]: RawEvent<
-    typeof eventCodes.SCIM_RESOURCE_UPDATE_FAILURE,
-    {
-      integration: string;
-      resource_type: string;
-      teleport_id: string;
-      external_id: string;
-    }
-  >;
-  [eventCodes.SCIM_RESOURCE_DELETE]: RawEvent<
-    typeof eventCodes.SCIM_RESOURCE_DELETE,
-    {
-      integration: string;
-      resource_type: string;
-      teleport_id: string;
-      external_id: string;
-    }
-  >;
-  [eventCodes.SCIM_RESOURCE_DELETE_FAILURE]: RawEvent<
-    typeof eventCodes.SCIM_RESOURCE_DELETE_FAILURE,
-    {
-      integration: string;
-      resource_type: string;
-      teleport_id: string;
-      external_id: string;
-    }
-=======
-  [eventCodes.SPANNER_RPC]: RawSpannerRPCEvent<typeof eventCodes.SPANNER_RPC>;
-  [eventCodes.SPANNER_RPC_DENIED]: RawSpannerRPCEvent<
-    typeof eventCodes.SPANNER_RPC_DENIED
->>>>>>> 4d3b141a
   >;
 };
 
