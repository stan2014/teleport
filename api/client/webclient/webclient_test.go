/*
Copyright 2021 Gravitational, Inc.

Licensed under the Apache License, Version 2.0 (the "License");
you may not use this file except in compliance with the License.
You may obtain a copy of the License at

    http://www.apache.org/licenses/LICENSE-2.0

Unless required by applicable law or agreed to in writing, software
distributed under the License is distributed on an "AS IS" BASIS,
WITHOUT WARRANTIES OR CONDITIONS OF ANY KIND, either express or implied.
See the License for the specific language governing permissions and
limitations under the License.
*/

package webclient

import (
	"context"
	"encoding/json"
	"net"
	"net/http"
	"net/http/httptest"
	"testing"

	"github.com/stretchr/testify/require"

	"github.com/gravitational/teleport/api/defaults"
)

func newPingHandler(path string) http.Handler {
	return http.HandlerFunc(func(w http.ResponseWriter, req *http.Request) {
		if req.RequestURI != path {
			w.WriteHeader(http.StatusNotFound)
			return
		}

		w.Header().Set("Content-Type", "application/json")
		w.WriteHeader(http.StatusOK)
		json.NewEncoder(w).Encode(PingResponse{ServerVersion: "test"})
	})
}

func TestPlainHttpFallback(t *testing.T) {
	testCases := []struct {
		desc            string
		handler         http.Handler
		actionUnderTest func(addr string, insecure bool) error
	}{
		{
			desc:    "Ping",
			handler: newPingHandler("/webapi/ping"),
			actionUnderTest: func(addr string, insecure bool) error {
				_, err := Ping(
					&Config{Context: context.Background(), ProxyAddr: addr, Insecure: insecure})
				return err
			},
		}, {
			desc:    "Find",
			handler: newPingHandler("/webapi/find"),
			actionUnderTest: func(addr string, insecure bool) error {
				_, err := Find(&Config{Context: context.Background(), ProxyAddr: addr, Insecure: insecure})
				return err
			},
		},
	}

	for _, testCase := range testCases {
		t.Run(testCase.desc, func(t *testing.T) {
			t.Run("Allowed on insecure & loopback", func(t *testing.T) {
				httpSvr := httptest.NewServer(testCase.handler)
				defer httpSvr.Close()

				err := testCase.actionUnderTest(httpSvr.Listener.Addr().String(), true /* insecure */)
				require.NoError(t, err)
			})

			t.Run("Denied on secure", func(t *testing.T) {
				httpSvr := httptest.NewServer(testCase.handler)
				defer httpSvr.Close()

				err := testCase.actionUnderTest(httpSvr.Listener.Addr().String(), false /* secure */)
				require.Error(t, err)
			})

			t.Run("Denied on non-loopback", func(t *testing.T) {
				nonLoopbackSvr := httptest.NewUnstartedServer(testCase.handler)

				// replace the test-supplied loopback listener with the first available
				// non-loopback address
				nonLoopbackSvr.Listener.Close()
				l, err := net.Listen("tcp", "0.0.0.0:0")
				require.NoError(t, err)
				nonLoopbackSvr.Listener = l
				nonLoopbackSvr.Start()
				defer nonLoopbackSvr.Close()

				err = testCase.actionUnderTest(nonLoopbackSvr.Listener.Addr().String(), true /* insecure */)
				require.Error(t, err)
			})
		})
	}
}

func TestGetTunnelAddr(t *testing.T) {
	t.Setenv(defaults.TunnelPublicAddrEnvar, "tunnel.example.com:4024")
	tunnelAddr, err := GetTunnelAddr(&Config{Context: context.Background(), ProxyAddr: "", Insecure: false})
	require.NoError(t, err)
	require.Equal(t, "tunnel.example.com:4024", tunnelAddr)
}

func TestTunnelAddr(t *testing.T) {
	type testCase struct {
		proxyAddr          string
		settings           ProxySettings
		expectedTunnelAddr string
	}

	testTunnelAddr := func(tc testCase) func(*testing.T) {
		return func(t *testing.T) {
			t.Parallel()
			tunnelAddr, err := tunnelAddr(tc.proxyAddr, tc.settings)
			require.NoError(t, err)
			require.Equal(t, tc.expectedTunnelAddr, tunnelAddr)
		}
	}

	t.Run("should use TunnelPublicAddr", testTunnelAddr(testCase{
		proxyAddr: "proxy.example.com",
		settings: ProxySettings{
			SSH: SSHProxySettings{
				TunnelPublicAddr: "tunnel.example.com:4024",
				PublicAddr:       "public.example.com",
				SSHPublicAddr:    "ssh.example.com",
				TunnelListenAddr: "[::]:5024",
			},
		},
		expectedTunnelAddr: "tunnel.example.com:4024",
	}))
	t.Run("should use SSHPublicAddr and TunnelListenAddr", testTunnelAddr(testCase{
		proxyAddr: "proxy.example.com",
		settings: ProxySettings{
			SSH: SSHProxySettings{
				SSHPublicAddr:    "ssh.example.com",
				PublicAddr:       "public.example.com",
				TunnelListenAddr: "[::]:5024",
			},
		},
		expectedTunnelAddr: "ssh.example.com:5024",
	}))
	t.Run("should use PublicAddr and TunnelListenAddr", testTunnelAddr(testCase{
		proxyAddr: "proxy.example.com",
		settings: ProxySettings{
			SSH: SSHProxySettings{
				PublicAddr:       "public.example.com",
				TunnelListenAddr: "[::]:5024",
			},
		},
		expectedTunnelAddr: "public.example.com:5024",
	}))
	t.Run("should use PublicAddr and SSHProxyTunnelListenPort", testTunnelAddr(testCase{
		proxyAddr: "proxy.example.com",
		settings: ProxySettings{
			SSH: SSHProxySettings{
				PublicAddr: "public.example.com",
			},
		},
		expectedTunnelAddr: "public.example.com:3024",
	}))
	t.Run("should use proxyAddr and SSHProxyTunnelListenPort", testTunnelAddr(testCase{
		proxyAddr:          "proxy.example.com",
		settings:           ProxySettings{SSH: SSHProxySettings{}},
		expectedTunnelAddr: "proxy.example.com:3024",
	}))
	t.Run("should use PublicAddr with ProxyWebPort if TLSRoutingEnabled was enabled", testTunnelAddr(testCase{
		proxyAddr: "proxy.example.com:443",
		settings: ProxySettings{
			SSH: SSHProxySettings{
				PublicAddr:       "public.example.com",
				TunnelListenAddr: "[::]:5024",
				TunnelPublicAddr: "tpa.example.com:3032",
			},
			TLSRoutingEnabled: true,
		},
		expectedTunnelAddr: "public.example.com:443",
	}))
	t.Run("should use PublicAddr with custom port if TLSRoutingEnabled was enabled", testTunnelAddr(testCase{
		proxyAddr: "proxy.example.com:443",
		settings: ProxySettings{
			SSH: SSHProxySettings{
				PublicAddr:       "public.example.com:443",
				TunnelListenAddr: "[::]:5024",
				TunnelPublicAddr: "tpa.example.com:3032",
			},
			TLSRoutingEnabled: true,
		},
		expectedTunnelAddr: "public.example.com:443",
	}))
	t.Run("should use proxyAddr with custom ProxyWebPort if TLSRoutingEnabled was enabled", testTunnelAddr(testCase{
		proxyAddr: "proxy.example.com:443",
		settings: ProxySettings{
			SSH: SSHProxySettings{
				TunnelListenAddr: "[::]:5024",
				TunnelPublicAddr: "tpa.example.com:3032",
			},
			TLSRoutingEnabled: true,
		},
		expectedTunnelAddr: "proxy.example.com:443",
	}))
	t.Run("should use proxyAddr with default https port if TLSRoutingEnabled was enabled", testTunnelAddr(testCase{
		proxyAddr: "proxy.example.com",
		settings: ProxySettings{
			SSH: SSHProxySettings{
				TunnelListenAddr: "[::]:5024",
				TunnelPublicAddr: "tpa.example.com:3032",
			},
			TLSRoutingEnabled: true,
		},
		expectedTunnelAddr: "proxy.example.com:443",
	}))
}

func TestExtract(t *testing.T) {
	testCases := []struct {
		addr     string
		hostPort string
		host     string
		port     string
	}{
		{
			addr:     "example.com",
			hostPort: "example.com",
			host:     "example.com",
			port:     "",
		}, {
			addr:     "example.com:443",
			hostPort: "example.com:443",
			host:     "example.com",
			port:     "443",
		}, {
			addr:     "http://example.com:443",
			hostPort: "example.com:443",
			host:     "example.com",
			port:     "443",
		}, {
			addr:     "https://example.com:443",
			hostPort: "example.com:443",
			host:     "example.com",
			port:     "443",
		}, {
			addr:     "tcp://example.com:443",
			hostPort: "example.com:443",
			host:     "example.com",
			port:     "443",
		}, {
			addr:     "file://host/path",
			hostPort: "",
			host:     "",
			port:     "",
		}, {
			addr:     "[::]:443",
			hostPort: "[::]:443",
			host:     "::",
			port:     "443",
		}, {
			addr:     "https://example.com:443/path?query=query#fragment",
			hostPort: "example.com:443",
			host:     "example.com",
			port:     "443",
		},
	}

	for _, tc := range testCases {
		t.Run(tc.addr, func(t *testing.T) {
			hostPort, err := extractHostPort(tc.addr)
			// Expect err if expected value is empty
			require.True(t, (tc.hostPort == "") == (err != nil))
			require.Equal(t, tc.hostPort, hostPort)

			host, err := ExtractHost(tc.addr)
			// Expect err if expected value is empty
			require.True(t, (tc.host == "") == (err != nil))
			require.Equal(t, tc.host, host)

			port, err := extractPort(tc.addr)
			// Expect err if expected value is empty
			require.True(t, (tc.port == "") == (err != nil))
			require.Equal(t, tc.port, port)
		})
	}
}

func TestNewWebClientRespectHTTPProxy(t *testing.T) {
	t.Setenv("HTTPS_PROXY", "fakeproxy.example.com:9999")
<<<<<<< HEAD
	client := newWebClient(false /* insecure */, nil /* pool */)
	// resp should be nil, so there will be no body to close.
	//nolint:bodyclose
	resp, err := client.Get("https://example.com")
	// Client should try to proxy through nonexistent server at localhost.
	require.Error(t, err, "GET unexpectedly succeeded: %+v", resp)
	require.Contains(t, err.Error(), "proxyconnect")
=======
	client, err := newWebClient(&Config{
		Context:   context.Background(),
		ProxyAddr: "localhost:3080",
	})
	require.NoError(t, err)
	// resp should be nil, so there will be no body to close.
	//nolint:bodyclose
	resp, err := client.Get("https://fakedomain.example.com")
	// Client should try to proxy through nonexistent server at localhost.
	require.Error(t, err, "GET unexpectedly succeeded: %+v", resp)
	require.Contains(t, err.Error(), "proxyconnect")
	require.Contains(t, err.Error(), "lookup fakeproxy.example.com")
>>>>>>> 9575f0e9
	require.Contains(t, err.Error(), "no such host")
}

func TestNewWebClientNoProxy(t *testing.T) {
	t.Setenv("HTTPS_PROXY", "fakeproxy.example.com:9999")
<<<<<<< HEAD
	t.Setenv("NO_PROXY", "example.com")
	client := newWebClient(false /* insecure */, nil /* pool */)
	resp, err := client.Get("https://example.com")
	require.NoError(t, err)
	defer resp.Body.Close()
	require.Equal(t, http.StatusOK, resp.StatusCode)
=======
	t.Setenv("NO_PROXY", "fakedomain.example.com")
	client, err := newWebClient(&Config{
		Context:   context.Background(),
		ProxyAddr: "localhost:3080",
	})
	require.NoError(t, err)
	//nolint:bodyclose
	resp, err := client.Get("https://fakedomain.example.com")
	require.Error(t, err, "GET unexpectedly succeeded: %+v", resp)
	require.NotContains(t, err.Error(), "proxyconnect")
	require.Contains(t, err.Error(), "lookup fakedomain.example.com")
	require.Contains(t, err.Error(), "no such host")
>>>>>>> 9575f0e9
}<|MERGE_RESOLUTION|>--- conflicted
+++ resolved
@@ -293,15 +293,6 @@
 
 func TestNewWebClientRespectHTTPProxy(t *testing.T) {
 	t.Setenv("HTTPS_PROXY", "fakeproxy.example.com:9999")
-<<<<<<< HEAD
-	client := newWebClient(false /* insecure */, nil /* pool */)
-	// resp should be nil, so there will be no body to close.
-	//nolint:bodyclose
-	resp, err := client.Get("https://example.com")
-	// Client should try to proxy through nonexistent server at localhost.
-	require.Error(t, err, "GET unexpectedly succeeded: %+v", resp)
-	require.Contains(t, err.Error(), "proxyconnect")
-=======
 	client, err := newWebClient(&Config{
 		Context:   context.Background(),
 		ProxyAddr: "localhost:3080",
@@ -314,20 +305,11 @@
 	require.Error(t, err, "GET unexpectedly succeeded: %+v", resp)
 	require.Contains(t, err.Error(), "proxyconnect")
 	require.Contains(t, err.Error(), "lookup fakeproxy.example.com")
->>>>>>> 9575f0e9
 	require.Contains(t, err.Error(), "no such host")
 }
 
 func TestNewWebClientNoProxy(t *testing.T) {
 	t.Setenv("HTTPS_PROXY", "fakeproxy.example.com:9999")
-<<<<<<< HEAD
-	t.Setenv("NO_PROXY", "example.com")
-	client := newWebClient(false /* insecure */, nil /* pool */)
-	resp, err := client.Get("https://example.com")
-	require.NoError(t, err)
-	defer resp.Body.Close()
-	require.Equal(t, http.StatusOK, resp.StatusCode)
-=======
 	t.Setenv("NO_PROXY", "fakedomain.example.com")
 	client, err := newWebClient(&Config{
 		Context:   context.Background(),
@@ -340,5 +322,4 @@
 	require.NotContains(t, err.Error(), "proxyconnect")
 	require.Contains(t, err.Error(), "lookup fakedomain.example.com")
 	require.Contains(t, err.Error(), "no such host")
->>>>>>> 9575f0e9
 }