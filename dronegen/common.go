// Copyright 2021 Gravitational, Inc
//
// Licensed under the Apache License, Version 2.0 (the "License");
// you may not use this file except in compliance with the License.
// You may obtain a copy of the License at
//
//      http://www.apache.org/licenses/LICENSE-2.0
//
// Unless required by applicable law or agreed to in writing, software
// distributed under the License is distributed on an "AS IS" BASIS,
// WITHOUT WARRANTIES OR CONDITIONS OF ANY KIND, either express or implied.
// See the License for the specific language governing permissions and
// limitations under the License.

package main

import (
	"bytes"
	"fmt"
	"log"
	"os/exec"
	"path"
	"strings"
)

const (
	// StagingRegistry is the staging registry images are pushed to before being promoted to the production registry.
	StagingRegistry = "146628656107.dkr.ecr.us-west-2.amazonaws.com"

	// ProductionRegistry is the production image registry that hosts are customer facing container images.
	ProductionRegistry = "public.ecr.aws"

	// ProductionRegistryQuay is the production image registry that hosts images on quay.io. Will be deprecated in the future.
	// See RFD 73 - https://github.com/gravitational/teleport/blob/c18c09f5d562dd46a509154eab4295ad39decc3c/rfd/0073-public-image-registry.md
	ProductionRegistryQuay = "quay.io"

	// Go version used by internal tools
	GoVersion = "1.18"
)

var (
	triggerPush = trigger{
		Event:  triggerRef{Include: []string{"push"}, Exclude: []string{"pull_request"}},
		Branch: triggerRef{Include: []string{"master", "branch/*"}},
		Repo:   triggerRef{Include: []string{"gravitational/*"}},
	}
	triggerTag = trigger{
		Event: triggerRef{Include: []string{"tag"}},
		Ref:   triggerRef{Include: []string{"refs/tags/v*"}},
		Repo:  triggerRef{Include: []string{"gravitational/*"}},
	}
	triggerPromote = trigger{
		Event:  triggerRef{Include: []string{"promote"}},
		Target: triggerRef{Include: []string{"production"}},
		Repo:   triggerRef{Include: []string{"gravitational/*"}},
	}

	volumeDocker = volume{
		Name: "dockersock",
		Temp: &volumeTemp{},
	}
	volumeRefDocker = volumeRef{
		Name: "dockersock",
		Path: "/var/run",
	}
	volumeTmpfs = volume{
		Name: "tmpfs",
		Temp: &volumeTemp{Medium: "memory"},
	}
	volumeRefTmpfs = volumeRef{
		Name: "tmpfs",
		Path: "/tmpfs",
	}
	volumeAwsConfig = volume{
		Name: "awsconfig",
		Temp: &volumeTemp{},
	}
	volumeRefAwsConfig = volumeRef{
		Name: "awsconfig",
		Path: "/root/.aws",
	}
)

var buildboxVersion value

var goRuntime value

func init() {
	v, err := exec.Command("make", "-s", "-C", "build.assets", "print-go-version").Output()
	if err != nil {
		log.Fatalf("could not get Go version: %v", err)
	}
	goRuntime = value{raw: string(bytes.TrimSpace(v))}

	v, err = exec.Command("make", "-s", "-C", "build.assets", "print-buildbox-version").Output()
	if err != nil {
		log.Fatalf("could not get buildbox version: %v", err)
	}
	buildboxVersion = value{raw: string(bytes.TrimSpace(v))}
}

func pushTriggerForBranch(branches ...string) trigger {
	t := trigger{
		Event: triggerRef{Include: []string{"push"}},
		Repo:  triggerRef{Include: []string{"gravitational/teleport"}},
	}
	t.Branch.Include = append(t.Branch.Include, branches...)
	return t
}

func cronTrigger(cronJobNames []string) trigger {
	return trigger{
		Cron: triggerRef{Include: cronJobNames},
		Repo: triggerRef{Include: []string{"gravitational/teleport"}},
	}
}

func cloneRepoCommands(cloneDirectory, commit string) []string {
	return []string{
		fmt.Sprintf("mkdir -pv %q", cloneDirectory),
		fmt.Sprintf("cd %q", cloneDirectory),
		"git init",
		"git remote add origin ${DRONE_REMOTE_URL}",
		"git fetch origin --tags",
		fmt.Sprintf("git checkout -qf %q", commit),
	}
}

type buildType struct {
	os              string
	arch            string
	fips            bool
	centos7         bool
	windowsUnsigned bool
}

// Description provides a human-facing description of the artifact, e.g.:
//
//	Windows 64-bit (tsh client only)
//	Linux ARMv7 (32-bit)
//	MacOS Intel .pkg installer
func (b *buildType) Description(packageType string, extraQualifications ...string) string {
	var result string

	var os string
	var arch string
	var darwinArch string
	var bitness int
	var qualifications []string

	switch b.os {
	case "linux":
		os = "Linux"
	case "darwin":
		os = "MacOS"
	case "windows":
		os = "Windows"
	default:
		panic(fmt.Sprintf("unhandled OS: %s", b.os))
	}

	switch b.arch {
	case "arm64":
		arch = "ARM64/ARMv8"
		darwinArch = "Apple Silicon"
		bitness = 64
	case "amd64":
		darwinArch = "Intel"
		bitness = 64

	case "arm":
		arch = "ARMv7"
		fallthrough
	case "386":
		bitness = 32

	default:
		panic(fmt.Sprintf("unhandled arch: %s", b.arch))
	}

	if b.centos7 {
		qualifications = append(qualifications, "RHEL/CentOS 7.x compatible")
	}
	if b.fips {
		qualifications = append(qualifications, "FedRAMP/FIPS")
	}

	qualifications = append(qualifications, extraQualifications...)

	result = os

	if b.os == "darwin" {
		result += fmt.Sprintf(" %s", darwinArch)
	} else {
		// arch is implicit for Windows/Linux i386/amd64
		if arch == "" {
			result += fmt.Sprintf(" %d-bit", bitness)
		} else {
			result += fmt.Sprintf(" %s (%d-bit)", arch, bitness)
		}
	}

	if packageType != "" {
		result += fmt.Sprintf(" %s", packageType)
	}

	if len(qualifications) > 0 {
		result += fmt.Sprintf(" (%s)", strings.Join(qualifications, ", "))
	}
	return result
}

func (b *buildType) hasTeleportConnect() bool {
	return (b.os == "darwin" && b.arch == "amd64") ||
		(b.os == "linux" && b.arch == "amd64" && !b.centos7 && !b.fips)
}

// dockerService generates a docker:dind service
// It includes the Docker socket volume by default, plus any extra volumes passed in
func dockerService(v ...volumeRef) service {
	return service{
		Name:       "Start Docker",
		Image:      "docker:dind",
		Privileged: true,
		Volumes:    append(v, volumeRefDocker),
	}
}

<<<<<<< HEAD
// Starts a container registry service at `drone-docker-registry:5000`
// This can be pushed/pulled to via `docker push/pull drone-docker-registry:5000/image:tag`
func dockerRegistryService() service {
	// The name of this service must match k8s.io/apimachinery/pkg/util/validation `IsDNS1123Subdomain`
	// so that it is resolvable
	// See https://github.com/drone-runners/drone-runner-kube/blob/master/engine/compiler/compiler.go#L398
	// for details
	return service{
		Name:  "drone-docker-registry",
		Image: "registry:2",
	}
}

// dockerVolumes returns a slice of volumes
// It includes the Docker socket volume by default, plus any extra volumes passed in
func dockerVolumes(v ...volume) []volume {
	return append(v, volumeDocker)
}

// dockerVolumeRefs returns a slice of volumeRefs
// It includes the Docker socket volumeRef as a default, plus any extra volumeRefs passed in
func dockerVolumeRefs(v ...volumeRef) []volumeRef {
	return append(v, volumeRefDocker)
}

=======
>>>>>>> c98722b1
// releaseMakefileTarget gets the correct Makefile target for a given arch/fips/centos combo
func releaseMakefileTarget(b buildType) string {
	makefileTarget := fmt.Sprintf("release-%s", b.arch)
	// All x86_64 binaries are built on CentOS 7 now for better glibc compatibility.
	if b.centos7 || b.arch == "amd64" {
		makefileTarget += "-centos7"
	}
	if b.fips {
		makefileTarget += "-fips"
	}

	// Override Windows targets.
	if b.os == "windows" {
		if b.windowsUnsigned {
			makefileTarget = "release-windows-unsigned"
		} else {
			makefileTarget = "release-windows"
		}
	}

	return makefileTarget
}

// waitForDockerStep returns a step which checks that the Docker socket is active before trying
// to run container operations
func waitForDockerStep() step {
	return step{
		Name:  "Wait for docker",
		Image: "docker",
		Commands: []string{
			`timeout 30s /bin/sh -c 'while [ ! -S /var/run/docker.sock ]; do sleep 1; done'`,
		},
		Volumes: []volumeRef{volumeRefDocker},
	}
}

// waitForDockerStep returns a step which checks that the Docker registry is ready
func waitForDockerRegistryStep() step {
	return step{
		Name:  "Wait for docker registry",
		Image: "alpine",
		Commands: []string{
			"apk add curl",
			`timeout 30s /bin/sh -c 'while [ "$(curl -s -o /dev/null -w %{http_code} http://drone-docker-registry:5000/)" != "200" ]; do sleep 1; done'`,
		},
	}
}

func verifyValidPromoteRunSteps() []step {
	tagStep := verifyTaggedStep()
	verifyStep := verifyNotPrereleaseStep()

	return []step{tagStep, verifyStep}
}

func verifyTaggedStep() step {
	return step{
		Name:  "Verify build is tagged",
		Image: "alpine:latest",
		Commands: []string{
			"[ -n ${DRONE_TAG} ] || (echo 'DRONE_TAG is not set. Is the commit tagged?' && exit 1)",
		},
	}
}

// Note that tags are also valid here as a tag refers to a specific commit
func cloneRepoStep(clonePath, commit string) step {
	return step{
		Name:     "Check out code",
		Image:    "alpine/git:latest",
		Commands: cloneRepoCommands(clonePath, commit),
	}
}

func verifyNotPrereleaseStep() step {
	clonePath := "/tmp/repo"
	return step{
		Name:  "Check if tag is prerelease",
		Image: fmt.Sprintf("golang:%s-alpine", GoVersion),
		Commands: append(
			cloneRepoCommands(clonePath, "${DRONE_TAG}"),
			fmt.Sprintf("cd %q", path.Join(clonePath, "build.assets", "tooling")),
			"go run ./cmd/check -tag ${DRONE_TAG} -check prerelease || (echo '---> This is a prerelease, not continuing promotion for ${DRONE_TAG}' && exit 78)",
		),
	}
}<|MERGE_RESOLUTION|>--- conflicted
+++ resolved
@@ -226,7 +226,6 @@
 	}
 }
 
-<<<<<<< HEAD
 // Starts a container registry service at `drone-docker-registry:5000`
 // This can be pushed/pulled to via `docker push/pull drone-docker-registry:5000/image:tag`
 func dockerRegistryService() service {
@@ -252,8 +251,6 @@
 	return append(v, volumeRefDocker)
 }
 
-=======
->>>>>>> c98722b1
 // releaseMakefileTarget gets the correct Makefile target for a given arch/fips/centos combo
 func releaseMakefileTarget(b buildType) string {
 	makefileTarget := fmt.Sprintf("release-%s", b.arch)
