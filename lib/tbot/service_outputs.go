--- conflicted
+++ resolved
@@ -98,13 +98,7 @@
 	// Determine the default role list based on the bot role. The role's
 	// name should match the certificate's Key ID (user and role names
 	// should all match bot-$name)
-<<<<<<< HEAD
-	defaultRoles, err := fetchDefaultRoles(ctx, client, botIdentity)
-=======
-	botIdentity := s.getBotIdentity()
-	botResourceName := botIdentity.X509Cert.Subject.CommonName
-	defaultRoles, err := fetchDefaultRoles(ctx, s.botClient, botResourceName)
->>>>>>> 7175938c
+	defaultRoles, err := fetchDefaultRoles(ctx, s.botClient, s.getBotIdentity())
 	if err != nil {
 		s.log.WithError(err).Warnf("Unable to determine default roles, no roles will be requested if unspecified")
 		defaultRoles = []string{}
@@ -133,7 +127,7 @@
 		}
 
 		impersonatedIdentity, impersonatedClient, err := s.generateImpersonatedIdentity(
-			ctx, s.botClient, botIdentity, output, defaultRoles,
+			ctx, s.botClient, s.getBotIdentity(), output, defaultRoles,
 		)
 		if err != nil {
 			return trace.Wrap(err, "generating impersonated certs for output: %s", output)
