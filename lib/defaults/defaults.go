/*
Copyright 2016-2020 Gravitational, Inc.

Licensed under the Apache License, Version 2.0 (the "License");
you may not use this file except in compliance with the License.
You may obtain a copy of the License at

    http://www.apache.org/licenses/LICENSE-2.0

Unless required by applicable law or agreed to in writing, software
distributed under the License is distributed on an "AS IS" BASIS,
WITHOUT WARRANTIES OR CONDITIONS OF ANY KIND, either express or implied.
See the License for the specific language governing permissions and
limitations under the License.
*/

// Package defaults contains default constants set in various parts of
// teleport codebase
package defaults

import (
	"crypto/tls"
	"fmt"
	"net/http"
	"strings"
	"time"

	"github.com/jonboulle/clockwork"

	"github.com/gravitational/teleport"
	"github.com/gravitational/teleport/api/defaults"
	"github.com/gravitational/teleport/lib/limiter"
	"github.com/gravitational/teleport/lib/utils"

	"github.com/gravitational/trace"
	"gopkg.in/square/go-jose.v2"
)

// Default port numbers used by all teleport tools
const (
	// Web UI over HTTP(s)
	HTTPListenPort = 3080

	// When running in "SSH Server" mode behind a proxy, this
	// listening port will be used to connect users to:
	SSHServerListenPort = 3022

	// When running in "SSH Proxy" role this port will be used to
	// accept incoming client connections and proxy them to SSHServerListenPort of
	// one of many SSH nodes
	SSHProxyListenPort = 3023

	SSHProxyTunnelListenPort = defaults.SSHProxyTunnelListenPort

	// KubeListenPort is a default port for kubernetes proxies
	KubeListenPort = 3026

	// When running as a "SSH Proxy" this port will be used to
	// serve auth requests.
	AuthListenPort = 3025

	// MySQLListenPort is the default listen port for MySQL proxy.
	MySQLListenPort = 3036

	// PostgresListenPort is the default listen port for PostgreSQL proxy.
	PostgresListenPort = 5432

	// MongoListenPort is the default listen port for Mongo proxy.
	MongoListenPort = 27017

	// RedisListenPort is the default listen port for Redis proxy.
	RedisListenPort = 6379

	// MetricsListenPort is the default listen port for the metrics service.
	MetricsListenPort = 3081

	// WindowsDesktopListenPort is the default listed port for
	// windows_desktop_service.
	//
	// TODO(awly): update to match HTTPListenPort once SNI routing is
	// implemented.
	WindowsDesktopListenPort = 3028

	// ProxyPeeringListenPort is the default port proxies will listen on when
	// proxy peering is enabled.
	ProxyPeeringListenPort = 3021

	// RDPListenPort is the standard port for RDP servers.
	RDPListenPort = 3389

	// BackendDir is a default backend subdirectory
	BackendDir = "backend"

	// BackendPath is a default backend path parameter
	BackendPath = "path"

	// By default SSH server (and SSH proxy) will bind to this IP
	BindIP = "0.0.0.0"

	// By default all users use /bin/bash
	DefaultShell = "/bin/bash"

	// InviteTokenTTL sets the lifespan of tokens used for adding nodes and users
	// to a cluster
	InviteTokenTTL = 15 * time.Minute

	// HTTPMaxIdleConns is the max idle connections across all hosts.
	HTTPMaxIdleConns = 2000

	// HTTPMaxIdleConnsPerHost is the max idle connections per-host.
	HTTPMaxIdleConnsPerHost = 1000

	// HTTPMaxConnsPerHost is the maximum number of connections per-host.
	HTTPMaxConnsPerHost = 250

	// HTTPIdleTimeout is a default timeout for idle HTTP connections
	HTTPIdleTimeout = 30 * time.Second

	// HTTPRequestTimeout is a default timeout for HTTP requests
	HTTPRequestTimeout = 30 * time.Second

	// WebHeadersTimeout is a timeout that is set for web requests
	// before browsers raise "Timeout waiting web headers" error in
	// the browser
	WebHeadersTimeout = 10 * time.Second

	// DefaultIdleConnectionDuration indicates for how long Teleport will hold
	// the SSH connection open if there are no reads/writes happening over it.
	// 15 minutes default is compliant with PCI DSS standards
	DefaultIdleConnectionDuration = 15 * time.Minute

	// DefaultGracefulShutdownTimeout is a default timeout for
	// graceful shutdown waiting for connections to drain off
	// before cutting the connections forcefully.
	DefaultGracefulShutdownTimeout = 5 * time.Minute

	// ShutdownPollPeriod is a polling period for graceful shutdowns of SSH servers
	ShutdownPollPeriod = 500 * time.Millisecond

	// ReadHeadersTimeout is a default TCP timeout when we wait
	// for the response headers to arrive
	ReadHeadersTimeout = time.Second

	// DatabaseConnectTimeout is a timeout for connecting to a database via
	// database access.
	DatabaseConnectTimeout = time.Minute

	// HandshakeReadDeadline is the default time to wait for the client during
	// the TLS handshake.
	HandshakeReadDeadline = 5 * time.Second

	// SignupTokenTTL is a default TTL for a web signup one time token
	SignupTokenTTL = time.Hour

	// MaxSignupTokenTTL is a maximum TTL for a web signup one time token
	// clients can reduce this time, not increase it
	MaxSignupTokenTTL = 48 * time.Hour

	// MaxChangePasswordTokenTTL is a maximum TTL for password change token
	MaxChangePasswordTokenTTL = 24 * time.Hour

	// ChangePasswordTokenTTL is a default password change token expiry time
	ChangePasswordTokenTTL = 8 * time.Hour

	// DefaultRenewableCertTTL is the default TTL for a renewable user certificate.
	DefaultRenewableCertTTL = 1 * time.Hour

	// MaxRenewableCertTTL is the maximum TTL that a certificate renewal bot
	// can request for a renewable user certificate.
	MaxRenewableCertTTL = 24 * time.Hour

	// DefaultBotJoinTTL is the default TTL for bot join tokens.
	DefaultBotJoinTTL = 1 * time.Hour

	// RecoveryStartTokenTTL is a default expiry time for a recovery start token.
	RecoveryStartTokenTTL = 3 * time.Hour

	// RecoveryApprovedTokenTTL is a default expiry time for a recovery approved token.
	RecoveryApprovedTokenTTL = 15 * time.Minute

	// PrivilegeTokenTTL is a default expiry time for a privilege token.
	PrivilegeTokenTTL = 5 * time.Minute

	// ResetPasswordLength is the length of the reset user password
	ResetPasswordLength = 16

	// ProvisioningTokenTTL is a the default TTL for server provisioning
	// tokens. When a user generates a token without an explicit TTL, this
	// value is used.
	ProvisioningTokenTTL = 30 * time.Minute

	// MinPasswordLength is minimum password length
	MinPasswordLength = 6

	// MaxPasswordLength is maximum password length (for sanity)
	MaxPasswordLength = 128

	// IterationLimit is a default limit if it's not set
	IterationLimit = 100

	// MaxIterationLimit is max iteration limit
	MaxIterationLimit = 1000

	// EventsIterationLimit is a default limit if it's not set for events
	EventsIterationLimit = 500

	// EventsIterationLimit is max iteration limit for events
	EventsMaxIterationLimit = 10000

	// ActiveSessionTTL is a TTL when session is marked as inactive
	ActiveSessionTTL = 30 * time.Second

	// OIDCAuthRequestTTL is TTL of internally stored auth request created by client
	OIDCAuthRequestTTL = 10 * 60 * time.Second

	// SAMLAuthRequestTTL is TTL of internally stored auth request created by client
	SAMLAuthRequestTTL = 10 * 60 * time.Second

	// GithubAuthRequestTTL is TTL of internally stored Github auth request
	GithubAuthRequestTTL = 10 * 60 * time.Second

	// LogRotationPeriod defines how frequently to rotate the audit log file
	LogRotationPeriod = time.Hour * 24

	// UploaderScanPeriod is a default uploader scan period
	UploaderScanPeriod = 5 * time.Second

	// UploaderConcurrentUploads is a default number of concurrent
	UploaderConcurrentUploads = 10

	// MaxLoginAttempts sets the max. number of allowed failed login attempts
	// before a user account is locked for AccountLockInterval
	MaxLoginAttempts int = 5

	// MaxAccountRecoveryAttempts sets the max number of allowed failed recovery attempts
	// before a user is locked from login and further recovery attempts for AccountLockInterval.
	MaxAccountRecoveryAttempts = 3

	// AccountLockInterval defines a time interval during which a user account
	// is locked after MaxLoginAttempts
	AccountLockInterval = 20 * time.Minute

	// AttemptTTL is TTL for login attempt
	AttemptTTL = time.Minute * 30

	// AuditLogTimeFormat is the format for the timestamp on audit log files.
	AuditLogTimeFormat = "2006-01-02.15:04:05"

	// PlaybackRecycleTTL is the TTL for unpacked session playback files
	PlaybackRecycleTTL = 3 * time.Hour

	// WaitCopyTimeout is how long Teleport will wait for a session to finish
	// copying data from the PTY after "exit-status" has been received.
	WaitCopyTimeout = 5 * time.Second

	// ClientCacheSize is the size of the RPC clients expiring cache
	ClientCacheSize = 1024

	// Localhost is the address of localhost. Used for the default binding
	// address for port forwarding.
	Localhost = "127.0.0.1"

	// AnyAddress is used to refer to the non-routable meta-address used to
	// refer to all addresses on the machine.
	AnyAddress = "0.0.0.0"

	// CallbackTimeout is how long to wait for a response from SSO provider
	// before timeout.
	CallbackTimeout = 180 * time.Second

	// ConcurrentUploadsPerStream limits the amount of concurrent uploads
	// per stream
	ConcurrentUploadsPerStream = 1

	// InactivityFlushPeriod is a period of inactivity
	// that triggers upload of the data - flush.
	InactivityFlushPeriod = 5 * time.Minute

	// NodeJoinTokenTTL is when a token for nodes expires.
	NodeJoinTokenTTL = 4 * time.Hour

	// LockMaxStaleness is the maximum staleness for cached lock resources
	// to be deemed acceptable for strict locking mode.
	LockMaxStaleness = 5 * time.Minute

	// DefaultRedisUsername is a default username used by Redis when
	// no name is provided at connection time.
	DefaultRedisUsername = "default"

	// AbandonedUploadPollingRate defines how often to check for
	// abandoned uploads which need to be completed.
	AbandonedUploadPollingRate = defaults.SessionTrackerTTL / 6

	// UploadGracePeriod is a period after which non-completed
	// upload is considered abandoned and will be completed by the reconciler
	// DELETE IN 11.0.0
	UploadGracePeriod = 24 * time.Hour

	// ProxyPingInterval is the interval ping messages are going to be sent.
	// This is only applicable for TLS routing protocols that support ping
	// wrapping.
	ProxyPingInterval = 30 * time.Second
)

var (
	// ResyncInterval is how often tunnels are resynced.
	ResyncInterval = 5 * time.Second

	// TerminalResizePeriod is how long tsh waits before updating the size of the
	// terminal window.
	TerminalResizePeriod = 2 * time.Second

	// SessionRefreshPeriod is how often session data is updated on the backend.
	// The web client polls this information about session to update the UI.
	//
	// TODO(klizhentas): All polling periods should go away once backend supports
	// events.
	SessionRefreshPeriod = 2 * time.Second

	// SessionIdlePeriod is the period of inactivity after which the
	// session will be considered idle
	SessionIdlePeriod = SessionRefreshPeriod * 10

	// NetworkBackoffDuration is a standard backoff on network requests
	// usually is slow, e.g. once in 30 seconds
	NetworkBackoffDuration = time.Second * 30

	// AuditBackoffTimeout is a time out before audit logger will
	// start losing events
	AuditBackoffTimeout = 5 * time.Second

	// NetworkRetryDuration is a standard retry on network requests
	// to retry quickly, e.g. once in one second
	NetworkRetryDuration = time.Second

	// FastAttempts is the initial amount of fast retry attempts
	// before switching to slow mode
	FastAttempts = 10

	// ReportingPeriod is a period for reports in logs
	ReportingPeriod = 5 * time.Minute

	// HighResPollingPeriod is a default high resolution polling period
	HighResPollingPeriod = 10 * time.Second

	// HeartbeatCheckPeriod is a period between heartbeat status checks
	HeartbeatCheckPeriod = 5 * time.Second

	// LowResPollingPeriod is a default low resolution polling period
	LowResPollingPeriod = 600 * time.Second

	// HighResReportingPeriod is a high resolution polling reporting
	// period used in services
	HighResReportingPeriod = 10 * time.Second

	// DiskAlertThreshold is the disk space alerting threshold.
	DiskAlertThreshold = 90

	// DiskAlertInterval is disk space check interval.
	DiskAlertInterval = 5 * time.Minute

	// AuthQueueSize is auth service queue size
	AuthQueueSize = 8192

	// ProxyQueueSize is proxy service queue size
	ProxyQueueSize = 8192

	// NodeQueueSize is node service queue size
	NodeQueueSize = 128

	// KubernetesQueueSize is kubernetes service watch queue size
	KubernetesQueueSize = 128

	// AppsQueueSize is apps service queue size.
	AppsQueueSize = 128

	// DatabasesQueueSize is db service queue size.
	DatabasesQueueSize = 128

	// WindowsDesktopQueueSize is windows_desktop service watch queue size.
	WindowsDesktopQueueSize = 128

	// DiscoveryQueueSize is discovery service queue size.
	DiscoveryQueueSize = 128

	// SessionControlTimeout is the maximum amount of time a controlled session
	// may persist after contact with the auth server is lost (sessctl semaphore
	// leases are refreshed at a rate of ~1/2 this duration).
	SessionControlTimeout = time.Minute * 2

	// AsyncBufferSize is a default buffer size for async emitters
	AsyncBufferSize = 1024

	// MaxWatcherBackoff is the maximum retry time a watcher should use in
	// the event of connection issues
	MaxWatcherBackoff = time.Minute

	// PrometheusScrapeInterval is the default time interval for prometheus scrapes. Used for metric update periods.
	PrometheusScrapeInterval = 15 * time.Second
)

// Default connection limits, they can be applied separately on any of the Teleport
// services (SSH, auth, proxy)
const (
	// LimiterMaxConnections Number of max. simultaneous connections to a service
	LimiterMaxConnections = 15000

	// LimiterMaxConcurrentUsers Number of max. simultaneous connected users/logins
	LimiterMaxConcurrentUsers = 250

	// LimiterMaxConcurrentSignatures limits maximum number of concurrently
	// generated signatures by the auth server
	LimiterMaxConcurrentSignatures = 10
)

// Default rate limits for unauthenticated passwordless endpoints.
const (
	// LimiterPasswordlessPeriod is the default period for passwordless limiters.
	LimiterPasswordlessPeriod = 1 * time.Minute
	// LimiterPasswordlessAverage is the default average for passwordless
	// limiters.
	LimiterPasswordlessAverage = 10
	// LimiterPasswordlessBurst is the default burst for passwordless limiters.
	LimiterPasswordlessBurst = 20
)

const (
	// HostCertCacheSize is the number of host certificates to cache at any moment.
	HostCertCacheSize = 4000

	// HostCertCacheTime is how long a certificate stays in the cache.
	HostCertCacheTime = 24 * time.Hour
)

const (
	// RotationGracePeriod is a default rotation period for graceful
	// certificate rotations, by default to set to maximum allowed user
	// cert duration
	RotationGracePeriod = defaults.MaxCertDuration

	// PendingAccessDuration defines the expiry of a pending access request.
	PendingAccessDuration = time.Hour

	// MaxAccessDuration defines the maximum time for which an access request
	// can be active.
	MaxAccessDuration = defaults.MaxCertDuration
)

// list of roles teleport service can run as:
const (
	// RoleNode is SSH stateless node
	RoleNode = "node"
	// RoleProxy is a stateless SSH access proxy (bastion)
	RoleProxy = "proxy"
	// RoleAuthService is authentication and authorization service,
	// the only stateful role in the system
	RoleAuthService = "auth"
	// RoleApp is an application proxy.
	RoleApp = "app"
	// RoleDatabase is a database proxy role.
	RoleDatabase = "db"
	// RoleWindowsDesktop is a Windows desktop service.
	RoleWindowsDesktop = "windowsdesktop"
	// RoleDiscovery is a discovery service
	RoleDiscovery = "discovery"
)

const (
	// ProtocolPostgres is the PostgreSQL database protocol.
	ProtocolPostgres = "postgres"
	// ProtocolMySQL is the MySQL/MariaDB database protocol.
	ProtocolMySQL = "mysql"
	// ProtocolMongoDB is the MongoDB database protocol.
	ProtocolMongoDB = "mongodb"
	// ProtocolRedis is the Redis database protocol.
	ProtocolRedis = "redis"
	// ProtocolCockroachDB is the CockroachDB database protocol.
	//
	// Technically it's the same as the Postgres protocol, but it's used to
	// differentiate between Cockroach and Postgres databases e.g. when
	// selecting a CLI client to use.
	ProtocolCockroachDB = "cockroachdb"
	// ProtocolSQLServer is the Microsoft SQL Server database protocol.
	ProtocolSQLServer = "sqlserver"
	// ProtocolSnowflake is the Snowflake REST database protocol.
	ProtocolSnowflake = "snowflake"
<<<<<<< HEAD
	// ProtocolCassandra is the Cassandra database protocol.
	ProtocolCassandra = "cassandra"
=======
	// ProtocolElasticsearch is the Elasticsearch database protocol.
	ProtocolElasticsearch = "elasticsearch"
>>>>>>> 245e67ad
)

// DatabaseProtocols is a list of all supported database protocols.
var DatabaseProtocols = []string{
	ProtocolPostgres,
	ProtocolMySQL,
	ProtocolMongoDB,
	ProtocolCockroachDB,
	ProtocolRedis,
	ProtocolSnowflake,
	ProtocolSQLServer,
<<<<<<< HEAD
	ProtocolCassandra,
=======
	ProtocolElasticsearch,
>>>>>>> 245e67ad
}

// ReadableDatabaseProtocol returns a more human readable string of the
// provided database protocol.
func ReadableDatabaseProtocol(p string) string {
	switch p {
	case ProtocolPostgres:
		return "PostgreSQL"
	case ProtocolMySQL:
		return "MySQL"
	case ProtocolMongoDB:
		return "MongoDB"
	case ProtocolCockroachDB:
		return "CockroachDB"
	case ProtocolRedis:
		return "Redis"
	case ProtocolSnowflake:
		return "Snowflake"
	case ProtocolElasticsearch:
		return "Elasticsearch"
	case ProtocolSQLServer:
		return "Microsoft SQL Server"
	case ProtocolCassandra:
		return "Cassandra"
	default:
		// Unknown protocol. Return original string.
		return p
	}
}

const (
	// PerfBufferPageCount is the size of the perf ring buffer in number of pages.
	// Must be power of 2.
	PerfBufferPageCount = 8

	// OpenPerfBufferPageCount is the page count for the perf buffer. Open
	// events generate many events so this buffer needs to be extra large.
	// Must be power of 2.
	OpenPerfBufferPageCount = 128

	// CgroupPath is where the cgroupv2 hierarchy will be mounted.
	CgroupPath = "/cgroup2"
)

var (
	// ConfigFilePath is default path to teleport config file
	ConfigFilePath = "/etc/teleport.yaml"

	// DataDir is where all mutable data is stored (user keys, recorded sessions,
	// registered SSH servers, etc):
	DataDir = "/var/lib/teleport"

	// StartRoles is default roles teleport assumes when started via 'start' command
	StartRoles = []string{RoleProxy, RoleNode, RoleAuthService, RoleApp, RoleDatabase}

	// ConfigEnvar is a name of teleport's configuration environment variable
	ConfigEnvar = "TELEPORT_CONFIG"

	// ConfigFileEnvar is the name of the environment variable used to specify a path to
	// the Teleport configuration file that tctl reads on use
	ConfigFileEnvar = "TELEPORT_CONFIG_FILE"

	// LicenseFile is the default name of the license file
	LicenseFile = "license.pem"

	// CACertFile is the default name of the certificate authority file to watch
	CACertFile = "ca.cert"

	// Krb5FilePath is the default location of Kerberos configuration file.
	Krb5FilePath = "/etc/krb5.conf"
)

const (
	// ServiceName is the default PAM policy to use if one is not passed in
	// configuration.
	ServiceName = "sshd"
)

const (
	initError = "failure initializing default values"
)

const (
	// WebauthnChallengeTimeout is the timeout for ongoing Webauthn authentication
	// or registration challenges.
	WebauthnChallengeTimeout = 5 * time.Minute
	// WebauthnGlobalChallengeTimeout is the timeout for global authentication
	// challenges.
	// Stricter than WebauthnChallengeTimeout because global challenges are
	// anonymous.
	WebauthnGlobalChallengeTimeout = 1 * time.Minute
)

const (
	// LookaheadBufSize is a reasonable buffer size for decoders that need
	// to buffer for the purposes of lookahead (e.g. `YAMLOrJSONDecoder`).
	LookaheadBufSize = 32 * 1024
)

// TLS constants for Web Proxy HTTPS connection
const (
	// path to a self-signed TLS PRIVATE key file for HTTPS connection for the web proxy
	SelfSignedKeyPath = "webproxy_key.pem"
	// path to a self-signed TLS PUBLIC key file for HTTPS connection for the web proxy
	SelfSignedPubPath = "webproxy_pub.pem"
	// path to a self-signed TLS cert file for HTTPS connection for the web proxy
	SelfSignedCertPath = "webproxy_cert.pem"
)

const (
	// SnowflakeURL is the Snowflake URL used for address validation.
	SnowflakeURL = "snowflakecomputing.com"
)

// ConfigureLimiter assigns the default parameters to a connection throttler (AKA limiter)
func ConfigureLimiter(lc *limiter.Config) {
	lc.MaxConnections = LimiterMaxConnections
	lc.MaxNumberOfUsers = LimiterMaxConcurrentUsers
}

// AuthListenAddr returns the default listening address for the Auth service
func AuthListenAddr() *utils.NetAddr {
	return makeAddr(BindIP, AuthListenPort)
}

// AuthConnectAddr returns the default address to search for auth. service on
func AuthConnectAddr() *utils.NetAddr {
	return makeAddr("127.0.0.1", AuthListenPort)
}

// ProxyListenAddr returns the default listening address for the SSH Proxy service
func ProxyListenAddr() *utils.NetAddr {
	return makeAddr(BindIP, SSHProxyListenPort)
}

// KubeProxyListenAddr returns the default listening address for the Kubernetes Proxy service
func KubeProxyListenAddr() *utils.NetAddr {
	return makeAddr(BindIP, KubeListenPort)
}

// ProxyWebListenAddr returns the default listening address for the Web-based SSH Proxy service
func ProxyWebListenAddr() *utils.NetAddr {
	return makeAddr(BindIP, HTTPListenPort)
}

// SSHServerListenAddr returns the default listening address for the Web-based SSH Proxy service
func SSHServerListenAddr() *utils.NetAddr {
	return makeAddr(BindIP, SSHServerListenPort)
}

// ReverseTunnelListenAddr returns the default listening address for the SSH Proxy service used
// by the SSH nodes to establish proxy<->ssh_node connection from behind a firewall which
// blocks inbound connecions to ssh_nodes
func ReverseTunnelListenAddr() *utils.NetAddr {
	return makeAddr(BindIP, SSHProxyTunnelListenPort)
}

// MetricsServiceListenAddr returns the default listening address for the metrics service
func MetricsServiceListenAddr() *utils.NetAddr {
	return makeAddr(BindIP, MetricsListenPort)
}

func ProxyPeeringListenAddr() *utils.NetAddr {
	return makeAddr(BindIP, ProxyPeeringListenPort)
}

func makeAddr(host string, port int16) *utils.NetAddr {
	addrSpec := fmt.Sprintf("tcp://%s:%d", host, port)
	retval, err := utils.ParseAddr(addrSpec)
	if err != nil {
		panic(fmt.Sprintf("%s: error parsing '%v'", initError, addrSpec))
	}
	return retval
}

// CATTL is a default lifetime of a CA certificate
const CATTL = time.Hour * 24 * 365 * 10

const (
	// WebsocketVersion is the version of the protocol.
	WebsocketVersion = "1"

	// WebsocketClose is sent when the SSH session is over without any errors.
	WebsocketClose = "c"

	// WebsocketAudit is sending a audit event over the websocket to the web client.
	WebsocketAudit = "a"

	// WebsocketRaw is sending raw terminal bytes over the websocket to the web
	// client.
	WebsocketRaw = "r"

	// WebsocketResize is receiving a resize request.
	WebsocketResize = "w"

	// WebsocketWebauthnChallenge is sending a webauthn challenge.
	WebsocketWebauthnChallenge = "n"
)

// The following are cryptographic primitives Teleport does not support in
// it's default configuration.
const (
	DiffieHellmanGroup14SHA1 = "diffie-hellman-group14-sha1"
	DiffieHellmanGroup1SHA1  = "diffie-hellman-group1-sha1"
	HMACSHA1                 = "hmac-sha1"
	HMACSHA196               = "hmac-sha1-96"
)

const (
	// ApplicationTokenKeyType is the type of asymmetric key used to sign tokens.
	// See https://tools.ietf.org/html/rfc7518#section-6.1 for possible values.
	ApplicationTokenKeyType = "RSA"
	// ApplicationTokenAlgorithm is the default algorithm used to sign
	// application access tokens.
	ApplicationTokenAlgorithm = jose.RS256
)

var (
	// FIPSCipherSuites is a list of supported FIPS compliant TLS cipher suites.
	FIPSCipherSuites = []uint16{
		//
		// These two ciper suites:
		//
		// tls.TLS_RSA_WITH_AES_128_GCM_SHA256
		// tls.TLS_RSA_WITH_AES_256_GCM_SHA384
		//
		// although supported by FIPS, are blacklisted in http2 spec:
		//
		// https://tools.ietf.org/html/rfc7540#appendix-A
		//
		// therefore we do not include them in this list.
		//
		tls.TLS_ECDHE_RSA_WITH_AES_128_GCM_SHA256,
		tls.TLS_ECDHE_RSA_WITH_AES_256_GCM_SHA384,
		tls.TLS_ECDHE_ECDSA_WITH_AES_256_GCM_SHA384,
		tls.TLS_ECDHE_ECDSA_WITH_AES_128_GCM_SHA256,
	}

	// FIPSCiphers is a list of supported FIPS compliant SSH ciphers.
	FIPSCiphers = []string{
		"aes128-ctr",
		"aes192-ctr",
		"aes256-ctr",
		"aes128-gcm@openssh.com",
	}

	// FIPSKEXAlgorithms is a list of supported FIPS compliant SSH kex algorithms.
	FIPSKEXAlgorithms = []string{
		"ecdh-sha2-nistp256",
		"ecdh-sha2-nistp384",
		"echd-sha2-nistp521",
	}

	// FIPSMACAlgorithms is a list of supported FIPS compliant SSH mac algorithms.
	FIPSMACAlgorithms = []string{
		"hmac-sha2-256-etm@openssh.com",
		"hmac-sha2-256",
	}
)

// CheckPasswordLimiter creates a rate limit that can be used to slow down
// requests that come to the check password endpoint.
func CheckPasswordLimiter() *limiter.Limiter {
	limiter, err := limiter.NewLimiter(limiter.Config{
		MaxConnections:   LimiterMaxConnections,
		MaxNumberOfUsers: LimiterMaxConcurrentUsers,
		Rates: []limiter.Rate{
			{
				Period:  1 * time.Second,
				Average: 10,
				Burst:   10,
			},
		},
	})
	if err != nil {
		panic(fmt.Sprintf("Failed to create limiter: %v.", err))
	}
	return limiter
}

// Transport returns a new http.Client with sensible defaults.
func HTTPClient() (*http.Client, error) {
	transport, err := Transport()
	if err != nil {
		return nil, trace.Wrap(err)
	}
	return &http.Client{
		Transport: transport,
	}, nil
}

// Transport returns a new http.RoundTripper with sensible defaults.
func Transport() (*http.Transport, error) {
	// Clone the default transport to pick up sensible defaults.
	defaultTransport, ok := http.DefaultTransport.(*http.Transport)
	if !ok {
		return nil, trace.BadParameter("invalid transport type %T", http.DefaultTransport)
	}
	tr := defaultTransport.Clone()

	// Increase the size of the transport's connection pool. This substantially
	// improves the performance of Teleport under load as it reduces the number
	// of TLS handshakes performed.
	tr.MaxIdleConns = HTTPMaxIdleConns
	tr.MaxIdleConnsPerHost = HTTPMaxIdleConnsPerHost

	// Set IdleConnTimeout on the transport. This defines the maximum amount of
	// time before idle connections are closed. Leaving this unset will lead to
	// connections open forever and will cause memory leaks in a long-running
	// process.
	tr.IdleConnTimeout = HTTPIdleTimeout

	return tr, nil
}

const (
	// TeleportConfigVersionV1 is the teleport proxy configuration v1 version.
	TeleportConfigVersionV1 string = "v1"
	// TeleportConfigVersionV2 is the teleport proxy configuration v2 version.
	TeleportConfigVersionV2 string = "v2"
)

// Default values for tsh and tctl commands.
const (
	// Use more human readable format than RFC3339
	TshTctlSessionListTimeFormat = "2006-01-02"
	TshTctlSessionListLimit      = "50"
	TshTctlSessionDayLimit       = 365
)

// DefaultFormats is the default set of formats to use for commands that have the --format flag.
var DefaultFormats = []string{teleport.Text, teleport.JSON, teleport.YAML}

// FormatFlagDescription creates the description for the --format flag.
func FormatFlagDescription(formats ...string) string {
	return fmt.Sprintf("Format output (%s)", strings.Join(formats, ", "))
}

func SearchSessionRange(clock clockwork.Clock, fromUTC, toUTC, recordingsSince string) (from time.Time, to time.Time, err error) {
	if (fromUTC != "" || toUTC != "") && recordingsSince != "" {
		return time.Time{}, time.Time{},
			trace.BadParameter("use of 'since' is mutually exclusive with 'from-utc' and 'to-utc' flags")
	}
	from = clock.Now().Add(time.Hour * -24)
	to = clock.Now()
	if fromUTC != "" {
		from, err = time.Parse(TshTctlSessionListTimeFormat, fromUTC)
		if err != nil {
			return time.Time{}, time.Time{},
				trace.BadParameter("failed to parse session recording listing start time: expected format %s, got %s.", TshTctlSessionListTimeFormat, fromUTC)
		}
	}
	if toUTC != "" {
		to, err = time.Parse(TshTctlSessionListTimeFormat, toUTC)
		if err != nil {
			return time.Time{}, time.Time{},
				trace.BadParameter("failed to parse session recording listing end time: expected format %s, got %s.", TshTctlSessionListTimeFormat, toUTC)
		}
	}
	if recordingsSince != "" {
		since, err := time.ParseDuration(recordingsSince)
		if err != nil {
			return time.Time{}, time.Time{},
				trace.BadParameter("invalid duration provided to 'since': %s: expected format: '5h30m40s'", recordingsSince)
		}
		from = to.Add(-since)
	}

	if to.After(clock.Now()) {
		return time.Time{}, time.Time{},
			trace.BadParameter("invalid '--to-utc': '--to-utc' cannot be in the future")
	}
	if from.After(clock.Now()) {
		return time.Time{}, time.Time{},
			trace.BadParameter("invalid '--from-utc': '--from-utc' cannot be in the future")
	}
	if from.After(to) {
		return time.Time{}, time.Time{},
			trace.BadParameter("invalid '--from-utc' time: 'from' must be before '--to-utc'")
	}
	return from, to, nil
}

const (
	// AWSInstallerDocument is the name of the default AWS document
	// that will be called when executing the SSM command.
	AWSInstallerDocument = "TeleportDiscoveryInstaller"
	// IAMInviteTokenName is the name of the default Teleport IAM
	// token to use when templating the script to be executed.
	IAMInviteTokenName = "aws-discovery-iam-token"
)<|MERGE_RESOLUTION|>--- conflicted
+++ resolved
@@ -484,13 +484,10 @@
 	ProtocolSQLServer = "sqlserver"
 	// ProtocolSnowflake is the Snowflake REST database protocol.
 	ProtocolSnowflake = "snowflake"
-<<<<<<< HEAD
 	// ProtocolCassandra is the Cassandra database protocol.
 	ProtocolCassandra = "cassandra"
-=======
 	// ProtocolElasticsearch is the Elasticsearch database protocol.
 	ProtocolElasticsearch = "elasticsearch"
->>>>>>> 245e67ad
 )
 
 // DatabaseProtocols is a list of all supported database protocols.
@@ -502,11 +499,8 @@
 	ProtocolRedis,
 	ProtocolSnowflake,
 	ProtocolSQLServer,
-<<<<<<< HEAD
 	ProtocolCassandra,
-=======
 	ProtocolElasticsearch,
->>>>>>> 245e67ad
 }
 
 // ReadableDatabaseProtocol returns a more human readable string of the
